--- conflicted
+++ resolved
@@ -37,26 +37,16 @@
 cmake -GNinja \
   -B"$STABLEHLO_BUILD_DIR" \
   -DLLVM_ENABLE_LLD=ON \
-<<<<<<< HEAD
   -DCMAKE_BUILD_TYPE="$CMAKE_BUILD_TYPE" \
-  -DLLVM_ENABLE_ASSERTIONS=On \
-=======
-  -DCMAKE_BUILD_TYPE=Release \
   -DLLVM_ENABLE_ASSERTIONS=ON \
->>>>>>> fd3df668
   -DMLIR_DIR="$LLVM_BUILD_DIR/lib/cmake/mlir" \
   -DCMAKE_CXX_COMPILER=clang++ \
   -DCMAKE_CXX_COMPILER_LAUNCHER=ccache \
   -DCMAKE_C_COMPILER=clang \
   -DCMAKE_C_COMPILER_LAUNCHER=ccache \
-<<<<<<< HEAD
-  -DSTABLEHLO_ENABLE_STRICT_BUILD=On \
+  -DSTABLEHLO_ENABLE_STRICT_BUILD=ON \
   -DCMAKE_PLATFORM_NO_VERSIONED_SONAME:BOOL=ON \
   -DSTABLEHLO_ENABLE_BINDINGS_PYTHON="$STABLEHLO_ENABLE_BINDINGS_PYTHON"
-=======
-  -DSTABLEHLO_ENABLE_STRICT_BUILD=ON \
-  -DSTABLEHLO_ENABLE_BINDINGS_PYTHON=ON
->>>>>>> fd3df668
 
 # Build and Test StableHLO
 cd "$STABLEHLO_BUILD_DIR" || exit
