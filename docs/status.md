## About

When bootstrapping StableHLO from MHLO, we have inherited MHLO's implementation
of many things, including prettyprinting, verification and shape inference.
Thanks to that, we already have significant coverage of the opset, but there's
still plenty to do to review the existing implementations for completeness and
provide new implementations where none exist.

This live document is for the developers and the users to track the progress on
various aspects of the opset - specification, verification, type inference,
pretty printing, interpreter, etc.

### How to use it

The progress of a StableHLO op, as mentioned in the corresponding row, on a
particular aspect, as mentioned in the corresponding column, is tracked using
one of the following tracking labels.

 - Generic labels
    - **yes**: there is a comprehensive implementation.
    - **no**: there is no implementation, but working on that is part of
      [the roadmap](https://github.com/openxla/stablehlo#roadmap).
      Note that Verifier can never be labeled as "no" because the ODS already
      implements some verification.
 - Customized labels for Verifier and Type Inference
    - **yes**: there is an implementation, and it's in sync with
      [StableHLO semantics](https://github.com/openxla/stablehlo/blob/main/docs/spec_draft.md).
    - **yes\***: there is an implementation, and it's in sync with
      [XLA semantics](https://www.tensorflow.org/xla/operation_semantics).
      Since XLA semantics is oftentimes underdocumented, we are using
      [hlo_verifier.cc](https://github.com/tensorflow/tensorflow/blob/master/tensorflow/compiler/xla/service/hlo_verifier.cc)
      and [shape_inference.cc](https://github.com/tensorflow/tensorflow/blob/master/tensorflow/compiler/xla/service/shape_inference.cc)
      as the reference.
    - **revisit**: there is an implementation, but it doesn't fall under "yes"
      or "yes\*" - either because we haven't audited it yet, or because we have
      and found issues.
    - **infeasible**: there is no implementation, because it's infeasible.
      For example, because the result type of an op cannot be inferred from
      its operands and attributes.

## Status

| StableHLO Op             | Specification | Verification | Type Inference | Pretty Printing | Interpreter |
|:-------------------------|:--------------|:-------------|:---------------|:----------------|:------------|
| abs                      | yes           | yes          | yes            | yes             | no          |
| add                      | yes           | yes          | yes            | yes             | yes         |
| after_all                | yes           | yes          | yes            | yes             | no          |
| all_gather               | yes           | revisit      | no             | no              | no          |
| all_reduce               | yes           | revisit      | yes            | no              | no          |
| all_to_all               | yes           | revisit      | yes            | no              | no          |
| and                      | yes           | yes          | yes            | yes             | yes         |
| atan2                    | yes           | revisit      | yes            | yes             | no          |
| batch_norm_grad          | yes           | revisit      | yes            | no              | no          |
| batch_norm_inference     | yes           | revisit      | yes            | no              | no          |
| batch_norm_training      | yes           | revisit      | yes            | no              | no          |
| bitcast_convert          | yes           | yes          | infeasible     | yes             | no          |
| broadcast                | no            | yes*         | yes*           | yes             | no          |
| broadcast_in_dim         | yes           | yes          | infeasible     | yes             | no          |
| case                     | yes           | revisit      | yes            | no              | no          |
| cbrt                     | yes           | revisit      | yes            | yes             | no          |
| ceil                     | yes           | yes          | yes            | yes             | yes         |
| cholesky                 | yes           | yes          | yes            | yes             | no          |
| clamp                    | yes           | revisit      | yes            | yes             | no          |
| collective_permute       | no            | revisit      | revisit        | no              | no          |
| compare                  | yes           | yes          | yes            | yes             | no          |
| complex                  | yes           | yes          | yes            | yes             | no          |
| compute_reshape_shape    | no            | revisit      | no             | yes             | no          |
| concatenate              | yes           | yes          | yes            | yes             | no          |
| constant                 | yes           | yes          | yes            | yes             | yes         |
| convert                  | no            | yes*         | infeasible     | yes             | no          |
| convolution              | no            | yes*         | yes*           | revisit         | no          |
| cosine                   | yes           | yes          | yes            | yes             | yes         |
| count_leading_zeros      | yes           | yes          | yes            | yes             | no          |
| create_token             | no            | yes*         | yes*           | yes             | no          |
| cross-replica-sum        | no            | revisit      | revisit        | no              | no          |
| cstr_reshapable          | no            | revisit      | no             | yes             | no          |
| custom_call              | no            | revisit      | infeasible     | yes             | no          |
| divide                   | yes           | yes          | yes            | yes             | no          |
| dot                      | no            | revisit      | revisit        | yes             | no          |
| dot_general              | no            | yes*         | yes*           | no              | no          |
| dynamic_broadcast_in_dim | no            | revisit      | infeasible     | no              | no          |
| dynamic_conv             | no            | revisit      | no             | no              | no          |
| dynamic_gather           | no            | revisit      | revisit        | no              | no          |
| dynamic_iota             | no            | revisit      | infeasible     | yes             | no          |
| dynamic_pad              | no            | revisit      | no             | yes             | no          |
| dynamic_reshape          | no            | revisit      | infeasible     | yes             | no          |
| dynamic_slice            | yes           | revisit      | yes            | yes             | no          |
| dynamic_update_slice     | yes           | yes          | yes            | yes             | no          |
| einsum                   | no            | revisit      | no             | no              | no          |
| exponential              | yes           | yes          | yes            | yes             | no          |
| exponential_minus_one    | yes           | yes          | yes            | yes             | no          |
| fft                      | yes           | revisit      | yes            | yes             | no          |
| floor                    | yes           | yes          | yes            | yes             | yes         |
| gather                   | yes           | yes          | yes            | no              | no          |
| get_dimension_size       | no            | yes*         | yes*           | yes             | no          |
| get_tuple_element        | yes           | yes          | yes            | yes             | no          |
| if                       | yes           | revisit      | yes            | no              | no          |
| imag                     | yes           | yes          | yes            | yes             | no          |
| infeed                   | yes           | revisit      | infeasible     | no              | no          |
| iota                     | yes           | yes          | infeasible     | yes             | yes         |
| is_finite                | yes           | yes          | yes            | yes             | no          |
| log                      | yes           | yes          | yes            | yes             | no          |
| log_plus_one             | yes           | yes          | yes            | yes             | no          |
| logistic                 | yes           | yes          | yes            | yes             | no          |
| map                      | yes           | revisit      | yes            | no              | no          |
| maximum                  | yes           | yes          | yes            | yes             | yes         |
| minimum                  | yes           | yes          | yes            | yes             | yes         |
| multiply                 | yes           | yes          | yes            | yes             | yes         |
| negate                   | yes           | yes          | yes            | yes             | yes         |
| not                      | yes           | yes          | yes            | yes             | yes         |
| optimization_barrier     | yes           | yes          | yes            | yes             | no          |
| or                       | yes           | yes          | yes            | yes             | yes         |
| outfeed                  | yes           | yes          | yes            | no              | no          |
| pad                      | yes           | yes          | yes            | yes             | no          |
| popcnt                   | yes           | yes          | yes            | yes             | no          |
| power                    | yes           | revisit      | yes            | yes             | no          |
| real                     | yes           | yes          | yes            | yes             | no          |
| real_dynamic_slice       | no            | revisit      | no             | yes             | no          |
| recv                     | yes           | revisit      | infeasible     | no              | no          |
| reduce                   | yes           | revisit      | yes            | revisit         | no          |
| reduce_precision         | no            | yes*         | yes*           | yes             | no          |
| reduce_scatter           | no            | revisit      | no             | no              | no          |
| reduce_window            | yes           | revisit      | yes            | no              | no          |
| remainder                | yes           | yes          | yes            | yes             | no          |
| replica_id               | yes           | yes          | yes            | yes             | no          |
| reshape                  | yes           | yes          | infeasible     | yes             | yes         |
| return                   | no            | revisit      | yes            | yes             | no          |
| reverse                  | yes           | revisit      | yes            | yes             | no          |
| rng                      | yes           | yes          | yes            | yes             | no          |
| rng_bit_generator        | yes           | revisit      | infeasible     | yes             | no          |
| round_nearest_afz        | yes           | yes          | yes            | yes             | no          |
| round_nearest_even       | yes           | yes          | yes            | yes             | no          |
| rsqrt                    | yes           | yes          | yes            | yes             | no          |
| scatter                  | yes           | revisit      | yes            | no              | no          |
| select                   | yes           | yes          | yes            | yes             | no          |
<<<<<<< HEAD
| select_and_scatter       | no            | revisit      | yes            | no              | no          |
=======
| select_and_scatter       | yes           | revisit      | no             | no              | no          |
>>>>>>> a064a4d8
| send                     | yes           | revisit      | yes            | no              | no          |
| set_dimension_size       | no            | yes*         | yes*           | yes             | no          |
| shift_left               | yes           | revisit      | yes            | yes             | no          |
| shift_right_arithmetic   | yes           | revisit      | yes            | yes             | no          |
| shift_right_logical      | yes           | revisit      | yes            | yes             | no          |
| sign                     | yes           | yes          | yes            | yes             | no          |
| sine                     | yes           | yes          | yes            | yes             | yes         |
| slice                    | yes           | yes          | yes            | no              | no          |
| sort                     | yes           | yes          | yes            | no              | no          |
| sqrt                     | yes           | yes          | yes            | yes             | no          |
| subtract                 | yes           | yes          | yes            | yes             | yes         |
| tanh                     | yes           | yes          | yes            | yes             | yes         |
| torch_index_select       | no            | revisit      | no             | no              | no          |
| trace                    | no            | revisit      | no             | yes             | no          |
| transpose                | yes           | yes          | yes            | yes             | yes         |
| triangular_solve         | yes           | revisit      | yes            | no              | no          |
| tuple                    | yes           | yes          | yes            | yes             | no          |
| unary_einsum             | no            | revisit      | no             | no              | no          |
| uniform_dequantize       | no            | yes*         | yes*           | yes             | no          |
| uniform_quantize         | no            | yes*         | infeasible     | yes             | no          |
| while                    | yes           | revisit      | yes            | revisit         | no          |
| xor                      | yes           | yes          | yes            | yes             | yes         |<|MERGE_RESOLUTION|>--- conflicted
+++ resolved
@@ -133,11 +133,7 @@
 | rsqrt                    | yes           | yes          | yes            | yes             | no          |
 | scatter                  | yes           | revisit      | yes            | no              | no          |
 | select                   | yes           | yes          | yes            | yes             | no          |
-<<<<<<< HEAD
-| select_and_scatter       | no            | revisit      | yes            | no              | no          |
-=======
-| select_and_scatter       | yes           | revisit      | no             | no              | no          |
->>>>>>> a064a4d8
+| select_and_scatter       | yes           | revisit      | yes            | no              | no          |
 | send                     | yes           | revisit      | yes            | no              | no          |
 | set_dimension_size       | no            | yes*         | yes*           | yes             | no          |
 | shift_left               | yes           | revisit      | yes            | yes             | no          |
