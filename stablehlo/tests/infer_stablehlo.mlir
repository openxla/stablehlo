// RUN: stablehlo-opt --hlo-test-infer --allow-unregistered-dialect --split-input-file --verify-diagnostics %s | FileCheck %s

// CHECK-LABEL: @compare
// CHECK-SAME: (%[[A:.*]]: tensor<2x?xf32>,
func.func @compare(%a : tensor<2x?xf32>, %b : tensor<2x?xf32>) -> tensor<2xindex> {
  // CHECK: %[[SHAPE:.*]] = shape.shape_of %[[A]] : tensor<2x?xf32> -> tensor<2xindex>
  // CHECK: return %[[SHAPE]] : tensor<2xindex>
  %0 = "stablehlo.compare"(%a, %b) {comparison_direction = #stablehlo<comparison_direction NE>}
      : (tensor<2x?xf32>, tensor<2x?xf32>) -> tensor<2x?xi1>
  %1 = "hlo_test_infer.reify_return_type_shapes"(%0)
      : (tensor<2x?xi1>) -> tensor<2xindex>
  func.return %1 : tensor<2xindex>
}

// -----

// CHECK-LABEL: @select
func.func @select(%pred : tensor<i1>, %a : tensor<?x2x3xf32>, %b : tensor<1x?x3xf32>)
    -> tensor<1x2x3xindex> {
  %0 = "stablehlo.select"(%pred, %a, %b)
      : (tensor<i1>, tensor<?x2x3xf32>, tensor<1x?x3xf32>) -> tensor<*xf32>
  %1 = "hlo_test_infer.get_return_type_components"(%0)
      : (tensor<*xf32>) -> tensor<1x2x3xindex>
  // CHECK: %1 = "hlo_test_infer.return_type_components"(%0) {dims0 = "[1, 2, 3]", element_type0 = f32} : (tensor<*xf32>) -> tensor<1x2x3xindex>
  func.return %1 : tensor<1x2x3xindex>
}

// -----

// CHECK-LABEL: @compare
func.func @compare(%a : tensor<2x2xf32>, %b : tensor<2x2xf32>) -> tensor<2x2xindex> {
  %0 = "stablehlo.compare"(%a, %b) {comparison_direction = #stablehlo<comparison_direction NE>}
      : (tensor<2x2xf32>, tensor<2x2xf32>) -> tensor<2x2xi1>
  %1 = "hlo_test_infer.get_return_type_components"(%0)
      : (tensor<2x2xi1>) -> tensor<2x2xindex>
// CHECK: %1 = "hlo_test_infer.return_type_components"(%0) {dims0 = "[2, 2]", element_type0 = i1} : (tensor<2x2xi1>) -> tensor<2x2xindex>
  func.return %1 : tensor<2x2xindex>
}

// -----

// CHECK-LABEL: @broadcast
func.func @broadcast(%a : tensor<3xi32>) -> tensor<1x2x3xindex> {
  %0 = "stablehlo.broadcast"(%a) {broadcast_sizes = dense<[1, 2]> : tensor<2xi64>}
      : (tensor<3xi32>) -> tensor<1x2x3xi32>
  %1 = "hlo_test_infer.get_return_type_components"(%0)
      : (tensor<1x2x3xi32>) -> tensor<1x2x3xindex>
// CHECK: %1 = "hlo_test_infer.return_type_components"(%0) {dims0 = "[1, 2, 3]", element_type0 = i32} : (tensor<1x2x3xi32>) -> tensor<1x2x3xindex>
  func.return %1 : tensor<1x2x3xindex>
}

// -----

func.func @broadcast(%a : tensor<3xi32>) -> tensor<1x2x3xi32> {
  // expected-error@+1 {{Broadcast with negative dimension size -2}}
  %0 = "stablehlo.broadcast"(%a) {broadcast_sizes = dense<[1, -2]> : tensor<2xi64>}
      : (tensor<3xi32>) -> tensor<1x2x3xi32>
  func.return %0 : tensor<1x2x3xi32>
}

// -----

// CHECK-LABEL: @dynamic_slice
func.func @dynamic_slice(%arg0: tensor<3x4xi32>, %arg1: tensor<i64>, %arg2: tensor<i64>) -> tensor<1x4xindex> {
  %0 = "stablehlo.dynamic_slice"(%arg0, %arg1, %arg2) {slice_sizes = dense<[1, 4]> : tensor<2xi64>} : (tensor<3x4xi32>, tensor<i64>, tensor<i64>) -> tensor<1x4xi32>
  %1 = "hlo_test_infer.get_return_type_components"(%0)
      : (tensor<1x4xi32>) -> tensor<1x4xindex>
// CHECK: %1 = "hlo_test_infer.return_type_components"(%0) {dims0 = "[1, 4]", element_type0 = i32} : (tensor<1x4xi32>) -> tensor<1x4xindex>
  func.return %1 : tensor<1x4xindex>
}

// -----

// CHECK-LABEL: @pad
func.func @pad(%arg0: tensor<1x2x3xf16>, %arg1: tensor<f16>) -> tensor<2x4x7xf16> {
  %0 = "stablehlo.pad"(%arg0, %arg1) {
    edge_padding_high = dense<[1, 1, 0]> : tensor<3xi64>,
    edge_padding_low = dense<[0, 1, 2]> : tensor<3xi64>,
    interior_padding = dense<[0, 0, 1]> : tensor<3xi64>
  } : (tensor<1x2x3xf16>, tensor<f16>) -> tensor<2x4x7xf16>
  %1 = "hlo_test_infer.get_return_types"(%0) : (tensor<2x4x7xf16>) -> tensor<2x4x7xindex>
  // CHECK: %1 = "hlo_test_infer.return_types"(%0) {types0 = tensor<2x4x7xf16>} : (tensor<2x4x7xf16>) -> tensor<2x4x7xindex>
  func.return %0 : tensor<2x4x7xf16>
}

// -----

// CHECK-LABEL: @cholesky
func.func @cholesky(%arg0: tensor<1x2x2xf32>) -> tensor<1x2x2xindex> {
  %0 = "stablehlo.cholesky"(%arg0) { lower = true } : (tensor<1x2x2xf32>) -> tensor<1x2x2xf32>
  %1 = "hlo_test_infer.get_return_type_components"(%0)
      : (tensor<1x2x2xf32>) -> tensor<1x2x2xindex>
// CHECK: %1 = "hlo_test_infer.return_type_components"(%0) {dims0 = "[1, 2, 2]", element_type0 = f32} : (tensor<1x2x2xf32>) -> tensor<1x2x2xindex>
  func.return %1: tensor<1x2x2xindex>
}

// -----

// CHECK-LABEL: func @alltoall
func.func @alltoall(%data: tensor<4x16xf32>) -> tensor<16x4xindex> {
  %0 = "stablehlo.all_to_all"(%data) {
    split_dimension = 1 : i64,
    concat_dimension = 0 : i64,
    split_count = 4 : i64,
    replica_groups = dense<[[0, 1, 2, 3]]> : tensor<1x4xi64>
  } : (tensor<4x16xf32>) -> tensor<16x4xf32>
  %1 = "hlo_test_infer.get_return_type_components"(%0)
      : (tensor<16x4xf32>) -> tensor<16x4xindex>
// CHECK: %1 = "hlo_test_infer.return_type_components"(%0) {dims0 = "[16, 4]", element_type0 = f32} : (tensor<16x4xf32>) -> tensor<16x4xindex>
  func.return %1 : tensor<16x4xindex>
}

// -----

// CHECK-LABEL: func @abs
func.func @abs(%arg0: tensor<1x2xf32>) -> tensor<1x2xindex> {
  %0 = "stablehlo.abs"(%arg0) {} : (tensor<1x2xf32>) -> tensor<1x2xf32>
  %1 = "hlo_test_infer.get_return_type_components"(%0)
      : (tensor<1x2xf32>) -> tensor<1x2xindex>
// CHECK: %1 = "hlo_test_infer.get_return_type_components"(%0) : (tensor<1x2xf32>) -> tensor<1x2xindex>
  func.return %1: tensor<1x2xindex>
}

// -----

// CHECK-LABEL: @concat
func.func @concat(%arg0: tensor<1xi32>, %arg1: tensor<2xi32>)  -> tensor<3xindex> {
  %0 = "stablehlo.concatenate"(%arg0, %arg1) { dimension = 0 : i64 } : (tensor<1xi32>, tensor<2xi32>) -> tensor<3xi32>
  %1 = "hlo_test_infer.get_return_type_components"(%0)
      : (tensor<3xi32>) -> tensor<3xindex>
// CHECK: %1 = "hlo_test_infer.get_return_type_components"(%0) : (tensor<3xi32>) -> tensor<3xindex>
  func.return %1 : tensor<3xindex>
}

// -----

// CHECK-LABEL: @gather
func.func @gather(%operand : tensor<2x4x9xi32>, %start_indices : tensor<1x5x2xi32>) -> tensor<1x5x8xindex> {
  %res = "stablehlo.gather"(%operand, %start_indices) {
    dimension_numbers = #stablehlo.gather<
      collapsed_slice_dims = [0, 1],
      index_vector_dim = 2,
      offset_dims = [2],
      start_index_map = [0, 1]
    >,
    indices_are_sorted = false,
    slice_sizes = dense<[1, 1, 8]> : tensor<3xi64>
  } : (tensor<2x4x9xi32>, tensor<1x5x2xi32>) -> tensor<1x5x8xi32>
  %1 = "hlo_test_infer.get_return_type_components"(%res)
      : (tensor<1x5x8xi32>) -> tensor<1x5x8xindex>
// CHECK: %1 = "hlo_test_infer.return_type_components"(%0) {dims0 = "[1, 5, 8]", element_type0 = i32} : (tensor<1x5x8xi32>) -> tensor<1x5x8xindex>
  func.return %1 : tensor<1x5x8xindex>
}

// -----

// CHECK-LABEL: @rng_normal
func.func @rng_normal(%arg0: tensor<f32>, %arg1: tensor<f32>) -> tensor<7xindex> {
  %0 = "stablehlo.constant"() {value = dense<7> : tensor<1xi64>} : () -> tensor<1xi64>
  %1 = "stablehlo.rng"(%arg0, %arg1, %0) {rng_distribution = #stablehlo<rng_distribution NORMAL>} : (tensor<f32>, tensor<f32>, tensor<1xi64>) -> tensor<7xf32>
  %2 = "hlo_test_infer.get_return_type_components"(%1)
      : (tensor<7xf32>) -> tensor<7xindex>
// CHECK: %2 = "hlo_test_infer.return_type_components"(%1) {dims0 = "[7]", element_type0 = f32} : (tensor<7xf32>) -> tensor<7xindex>
  func.return %2 : tensor<7xindex>
}

// -----

// CHECK-LABEL: func @rng_uniform
func.func @rng_uniform(%a: tensor<f32>, %b: tensor<f32>) -> tensor<2x3x5xindex> {
  %0 = stablehlo.constant dense<[2, 3, 5]> : tensor<3xi64>
  %1 = "stablehlo.rng"(%a, %b, %0) {rng_distribution = #stablehlo<rng_distribution UNIFORM>} : (tensor<f32>, tensor<f32>, tensor<3xi64>) -> tensor<2x3x5xf32>
  %2 = "hlo_test_infer.get_return_type_components"(%1)
      : (tensor<2x3x5xf32>) -> tensor<2x3x5xindex>
// CHECK: %2 = "hlo_test_infer.return_type_components"(%1) {dims0 = "[2, 3, 5]", element_type0 = f32} : (tensor<2x3x5xf32>) -> tensor<2x3x5xindex>
  func.return %2 : tensor<2x3x5xindex>
}

// -----

// CHECK-LABEL: func @slice
func.func @slice(%arg0: tensor<3x4xi32>) -> tensor<1x2xindex> {
  %0 = "stablehlo.slice"(%arg0) {start_indices = dense<[1, 0]> : tensor<2xi64>, limit_indices = dense<[2, 4]> : tensor<2xi64>, strides = dense<[1, 2]> : tensor<2xi64>} : (tensor<3x4xi32>) -> tensor<1x2xi32>
  %1 = "hlo_test_infer.get_return_type_components"(%0)
      : (tensor<1x2xi32>) -> tensor<1x2xindex>
// CHECK: %1 = "hlo_test_infer.get_return_type_components"(%0) : (tensor<1x2xi32>) -> tensor<1x2xindex>
  func.return %1 : tensor<1x2xindex>
}

// -----

// CHECK-LABEL: func @clamp
func.func @clamp(%arg0: tensor<1xi32>) -> tensor<1xindex> {
  %0 = "stablehlo.clamp"(%arg0, %arg0, %arg0) : (tensor<1xi32>, tensor<1xi32>, tensor<1xi32>) -> tensor<1xi32>
  %1 = "hlo_test_infer.get_return_type_components"(%0)
      : (tensor<1xi32>) -> tensor<1xindex>
// CHECK: %1 = "hlo_test_infer.return_type_components"(%0) {dims0 = "[1]", element_type0 = i32} : (tensor<1xi32>) -> tensor<1xindex>
  func.return %1 : tensor<1xindex>
}

// -----

// CHECK: func @uniform_dequantize
func.func @uniform_dequantize(%arg: tensor<16x16x!quant.uniform<i8:f32, 34.0:16>>) -> tensor<16x16xindex> {
  %0 = stablehlo.uniform_dequantize %arg : (tensor<16x16x!quant.uniform<i8:f32, 34.0:16>>) -> tensor<16x16xf32>
  %1 = "hlo_test_infer.get_return_type_components"(%0)
      : (tensor<16x16xf32>) -> tensor<16x16xindex>
// CHECK: %1 = "hlo_test_infer.return_type_components"(%0) {dims0 = "[16, 16]", element_type0 = f32} : (tensor<16x16xf32>) -> tensor<16x16xindex>
  func.return %1 : tensor<16x16xindex>
}

// -----

// CHECK-LABEL: func @fft
func.func @fft(%arg0: tensor<3x9xcomplex<f32>>) -> tensor<3x9xindex> {
  %0 = "stablehlo.fft"(%arg0) { fft_length = dense<9> : tensor<1xi64>, fft_type = #stablehlo<fft_type FFT> } : (tensor<3x9xcomplex<f32>>) -> tensor<3x9xcomplex<f32>>
  %1 = "hlo_test_infer.get_return_type_components"(%0)
      : (tensor<3x9xcomplex<f32>>) -> tensor<3x9xindex>
// CHECK: %1 = "hlo_test_infer.return_type_components"(%0) {dims0 = "[3, 9]", element_type0 = complex<f32>} : (tensor<3x9xcomplex<f32>>) -> tensor<3x9xindex>
  func.return %1 : tensor<3x9xindex>
}

// -----

// CHECK-LABEL: func @batch_norm_grad
func.func @batch_norm_grad(%input: tensor<2x2x2x2xf32>, %scale: tensor<2xf32>, %mean: tensor<2xf32>, %variance: tensor<2xf32>, %grad_output: tensor<2x2x2x2xf32>) -> tensor<2x2x2x2xindex> {
  %0:3 = "stablehlo.batch_norm_grad" (%input, %scale, %mean, %variance, %grad_output) {epsilon = 0.001 : f32, feature_index = 0 : i64} : (tensor<2x2x2x2xf32>, tensor<2xf32>, tensor<2xf32>, tensor<2xf32>, tensor<2x2x2x2xf32>) -> (tensor<2x2x2x2xf32>, tensor<2xf32>, tensor<2xf32>)
  // CHECK: (tensor<2x2x2x2xf32>) -> tensor<2x2x2x2xindex>
  %1 = "hlo_test_infer.get_return_type_components"(%0#0) : (tensor<2x2x2x2xf32>) -> tensor<2x2x2x2xindex>
  // CHECK: (tensor<2xf32>) -> tensor<2xindex>
  %2 = "hlo_test_infer.get_return_type_components"(%0#1) : (tensor<2xf32>) -> tensor<2xindex>
  // CHECK: (tensor<2xf32>) -> tensor<2xindex>
  %3 = "hlo_test_infer.get_return_type_components"(%0#2) : (tensor<2xf32>) -> tensor<2xindex>
  func.return %1 : tensor<2x2x2x2xindex>
}

// -----

// CHECK-LABEL: func @batch_norm_train
func.func @batch_norm_train(%input: tensor<2x2x2x2xf32>, %scale: tensor<2xf32>, %offset: tensor<2xf32>) -> tensor<2x2x2x2xindex> {
  %0:3 = "stablehlo.batch_norm_training" (%input, %scale, %offset) {epsilon = 0.001 : f32, feature_index = 1 : i64} : (tensor<2x2x2x2xf32>, tensor<2xf32>, tensor<2xf32>) -> (tensor<2x2x2x2xf32>, tensor<2xf32>, tensor<2xf32>)
  // CHECK: (tensor<2x2x2x2xf32>) -> tensor<2x2x2x2xindex>
  %1 = "hlo_test_infer.get_return_type_components"(%0#0) : (tensor<2x2x2x2xf32>) -> tensor<2x2x2x2xindex>
  // CHECK: (tensor<2xf32>) -> tensor<2xindex>
  %2 = "hlo_test_infer.get_return_type_components"(%0#1) : (tensor<2xf32>) -> tensor<2xindex>
  // CHECK: (tensor<2xf32>) -> tensor<2xindex>
  %3 = "hlo_test_infer.get_return_type_components"(%0#2) : (tensor<2xf32>) -> tensor<2xindex>
  func.return %1 : tensor<2x2x2x2xindex>
}

// -----

// CHECK-LABEL: @batch_norm_inference
func.func @batch_norm_inference(%input: tensor<4x256xf32>, %scale: tensor<256xf32>, %offset: tensor<256xf32>, %mean: tensor<256xf32>, %variance: tensor<256xf32>) -> (tensor<4x256xindex>) {
  %0 = "stablehlo.batch_norm_inference" (%input, %scale, %offset, %mean, %variance) {epsilon = 1.001000e-05 : f32, feature_index = 1 : i64} :
      (tensor<4x256xf32>, tensor<256xf32>, tensor<256xf32>, tensor<256xf32>,
        tensor<256xf32>) -> tensor<4x256xf32>
  // CHECK: (tensor<4x256xf32>) -> tensor<4x256xindex>
  %1 = "hlo_test_infer.get_return_type_components"(%0) : (tensor<4x256xf32>) -> tensor<4x256xindex>
  func.return %1 : tensor<4x256xindex>
}

// -----

// CHECK-LABEL: func @map
func.func @map(%arg0: tensor<4x5xf32>, %arg1: tensor<4x5xf32>) -> tensor<4x5xindex> {
  %0 = "stablehlo.map"(%arg0, %arg1) ({
    ^bb0(%arg2: tensor<f32>, %arg3: tensor<f32>):
    %1 = stablehlo.constant dense<2.0> : tensor<f32>
    "stablehlo.return"(%1) : (tensor<f32>) -> ()
  }) {dimensions = dense<[0, 1]> : tensor<2xi64>} : (tensor<4x5xf32>, tensor<4x5xf32>) -> tensor<4x5xf32>
  // CHECK: (tensor<4x5xf32>) -> tensor<4x5xindex>
  %2 = "hlo_test_infer.get_return_type_components"(%0) : (tensor<4x5xf32>) -> tensor<4x5xindex>
  func.return %2 : tensor<4x5xindex>
}

// -----

// CHECK-LABEL: func @triangular_solve
func.func @triangular_solve(%arg0: tensor<10x5x4x4xf32>, %arg1: tensor<10x5x4x4xf32>) -> tensor<10x5x4x4xindex> {
  %0 = "stablehlo.triangular_solve"(%arg0, %arg1) {left_side = true, lower = true, transpose_a = #stablehlo<transpose NO_TRANSPOSE>, unit_diagonal = true} : (tensor<10x5x4x4xf32>, tensor<10x5x4x4xf32>) -> tensor<10x5x4x4xf32>
  // CHECK: (tensor<10x5x4x4xf32>) -> tensor<10x5x4x4xindex>
  %1 = "hlo_test_infer.get_return_type_components"(%0) : (tensor<10x5x4x4xf32>) -> tensor<10x5x4x4xindex>
  func.return %1 : tensor<10x5x4x4xindex>
}

// -----

// CHECK-LABEL: func @if
func.func @if(%pred : tensor<i1>, %branch_operand : tensor<2xf32>, %wrong_type : tensor<2xf32>) {
  %0 = "stablehlo.if"(%pred) ({
      "stablehlo.return"(%wrong_type) : (tensor<2xf32>) -> ()
    }, {
      "stablehlo.return"(%branch_operand) : (tensor<2xf32>) -> ()
    }) : (tensor<i1>) -> tensor<2xf32>
  // CHECK: (tensor<2xf32>) -> tensor<2xindex>
  %1 = "hlo_test_infer.get_return_type_components"(%0) : (tensor<2xf32>) -> tensor<2xindex>
  func.return
}

// -----

// CHECK-LABEL: func @case
func.func @case(%index : tensor<i32>, %branch_operand : tensor<2xf32>) {
  %0 = "stablehlo.case"(%index) ({
      "stablehlo.return"(%branch_operand) : (tensor<2xf32>) -> ()
  }, {
      "stablehlo.return"(%branch_operand) : (tensor<2xf32>) -> ()
  }) : (tensor<i32>) -> tensor<2xf32>
  // CHECK: (tensor<2xf32>) -> tensor<2xindex>
  %1 = "hlo_test_infer.get_return_type_components"(%0) : (tensor<2xf32>) -> tensor<2xindex>
  func.return
}

// -----

// CHECK-LABEL: func @dot_general
func.func @dot_general(%arg0: tensor<2x3x4xf32>, %arg1: tensor<2x3x5xf32>) -> tensor<2x4x5xindex> {
  %0 = "stablehlo.dot_general"(%arg0, %arg1) {
    dot_dimension_numbers = #stablehlo.dot<
      lhs_batching_dimensions = [0],
      rhs_batching_dimensions = [0],
      lhs_contracting_dimensions = [1],
      rhs_contracting_dimensions = [1]
    >
  } : (tensor<2x3x4xf32>, tensor<2x3x5xf32>) -> tensor<2x4x5xf32>
  %1 = "hlo_test_infer.get_return_type_components"(%0) : (tensor<2x4x5xf32>) -> tensor<2x4x5xindex>
  // CHECK: %1 = "hlo_test_infer.return_type_components"(%0) {dims0 = "[2, 4, 5]", element_type0 = f32} : (tensor<2x4x5xf32>) -> tensor<2x4x5xindex>
  func.return %1 : tensor<2x4x5xindex>
}

// -----

// CHECK-LABEL: func @sort
func.func @sort(%input0: tensor<16x16xf32>, %input1: tensor<16x16xi32>) {
  %0:2 = "stablehlo.sort"(%input0, %input1) ({
  ^bb0(%arg0: tensor<f32>, %arg1: tensor<f32>, %arg2: tensor<i32>, %arg3: tensor<i32>):
    %7 = "stablehlo.compare"(%arg0, %arg1) {comparison_direction = #stablehlo<comparison_direction GT>} : (tensor<f32>, tensor<f32>) -> tensor<i1>
    "stablehlo.return"(%7) : (tensor<i1>) -> ()
  }) {dimension = 1 : i64, is_stable = true} : (tensor<16x16xf32>, tensor<16x16xi32>) -> (tensor<16x16xf32>, tensor<16x16xi32>)
  // CHECK: (tensor<16x16xf32>) -> tensor<16x16xindex>
  %1 = "hlo_test_infer.get_return_type_components"(%0#0) : (tensor<16x16xf32>) -> tensor<16x16xindex>
  // CHECK: (tensor<16x16xi32>) -> tensor<16x16xindex>
  %2 = "hlo_test_infer.get_return_type_components"(%0#1) : (tensor<16x16xi32>) -> tensor<16x16xindex>
  func.return
}

// -----

// CHECK-LABEL: func @outfeed
func.func @outfeed(%arg0: tensor<3x3x3xi32>, %arg1: !stablehlo.token) -> !stablehlo.token {
  %0 = "stablehlo.outfeed"(%arg0, %arg1) {
    outfeed_config = ""
  } : (tensor<3x3x3xi32>, !stablehlo.token) -> !stablehlo.token
  %1 = "hlo_test_infer.get_return_types"(%0) : (!stablehlo.token) -> !stablehlo.token
  // CHECK: %1 = "hlo_test_infer.return_types"(%0) {types0 = !stablehlo.token} : (!stablehlo.token) -> !stablehlo.token
  func.return %1 : !stablehlo.token
}

// -----

// CHECK-LABEL: func @while
func.func @while(%arg0: tensor<4xf32>, %arg1: tensor<f32>, %arg2: tensor<f32>, %arg3: tensor<4xf32>, %arg4: tensor<f32>, %arg5: tensor<f32>, %arg6: tensor<f32>, %arg7: tensor<f32>, %arg8: tensor<i32>) -> tensor<index> {
  %cst = arith.constant dense<-1> : tensor<i32>
  %cst_0 = arith.constant dense<1> : tensor<i32>
  %cst_1 = arith.constant dense<0> : tensor<i32>
  %cst_2 = arith.constant dense<1000> : tensor<i32>
  %1:3 = "stablehlo.while"(%cst_1, %cst, %cst_2) ({
  ^bb0(%arg9: tensor<i32>, %arg10: tensor<i32>, %arg11: tensor<i32>):
    %4 = "stablehlo.compare"(%arg9, %arg11) {comparison_direction = #stablehlo<comparison_direction LT>} : (tensor<i32>, tensor<i32>) -> tensor<i1>
    "stablehlo.return"(%4) : (tensor<i1>) -> ()
  },  {
  ^bb0(%arg9: tensor<i32>, %arg10: tensor<i32>, %arg11: tensor<i32>):
    %3 = stablehlo.add %arg9, %cst_0 : tensor<i32>
    "stablehlo.return"(%3, %arg10, %arg11) : (tensor<i32>, tensor<i32>, tensor<i32>) -> ()
  }) : (tensor<i32>, tensor<i32>, tensor<i32>) -> (tensor<i32>, tensor<i32>, tensor<i32>)
  // CHECK: (tensor<i32>) -> tensor<index>
  %4 = "hlo_test_infer.get_return_type_components"(%1#0) : (tensor<i32>) -> tensor<index>
  // CHECK: (tensor<i32>) -> tensor<index>
  %5 = "hlo_test_infer.get_return_type_components"(%1#1) : (tensor<i32>) -> tensor<index>
  // CHECK: (tensor<i32>) -> tensor<index>
  %6 = "hlo_test_infer.get_return_type_components"(%1#2) : (tensor<i32>) -> tensor<index>
  func.return %4 : tensor<index>
}

// -----

// CHECK-LABEL: func @convolution
func.func @convolution(%arg0 : tensor<100x26x26x32xf32>, %arg1 : tensor<3x3x1x32xf32>) ->
    tensor<100x28x28x1xindex> {
  %result = "stablehlo.convolution"(%arg0, %arg1) {
    batch_group_count = 1 : i64,
    dimension_numbers = #stablehlo.conv<raw
      input_batch_dimension = 0,
      input_feature_dimension = 3,
      input_spatial_dimensions = [1, 2],
      kernel_input_feature_dimension = 3,
      kernel_output_feature_dimension = 2,
      kernel_spatial_dimensions = [0, 1],
      output_batch_dimension = 0,
      output_feature_dimension = 3,
      output_spatial_dimensions = [1, 2]
    >,
    feature_group_count = 1 : i64,
    lhs_dilation = dense<1> : tensor<2xi64>,
    padding = dense<2> : tensor<2x2xi64>,
    rhs_dilation = dense<1> : tensor<2xi64>,
    window_strides = dense<1> : tensor<2xi64>
  } : (tensor<100x26x26x32xf32>, tensor<3x3x1x32xf32>) -> tensor<100x28x28x1xf32>

  // CHECK: (tensor<100x28x28x1xf32>) -> tensor<100x28x28x1xindex>
  %1 = "hlo_test_infer.get_return_type_components"(%result) : (tensor<100x28x28x1xf32>) -> tensor<100x28x28x1xindex>
  func.return %1 : tensor<100x28x28x1xindex>
}

// -----

// CHECK-LABEL: @dynamic_update_slice
func.func @dynamic_update_slice(%arg0: tensor<4x4xi32>, %arg1: tensor<2x2xi32>, %arg2: tensor<i64>, %arg3: tensor<i64>) -> tensor<4x4xindex> {
  %0 = "stablehlo.dynamic_update_slice"(%arg0, %arg1, %arg2, %arg3) : (tensor<4x4xi32>, tensor<2x2xi32>, tensor<i64>, tensor<i64>) -> tensor<4x4xi32>
  %1 = "hlo_test_infer.get_return_type_components"(%0) : (tensor<4x4xi32>) -> tensor<4x4xindex>
  // CHECK: %1 = "hlo_test_infer.return_type_components"(%0) {dims0 = "[4, 4]", element_type0 = i32}  : (tensor<4x4xi32>) -> tensor<4x4xindex>
  func.return %1 : tensor<4x4xindex>
}

// -----

// CHECK-LABEL: func @create_token
func.func @create_token() -> !stablehlo.token {
  %0 = "stablehlo.create_token"() : () -> !stablehlo.token
  %1 = "hlo_test_infer.get_return_types"(%0) : (!stablehlo.token) -> !stablehlo.token
  // CHECK: %1 = "hlo_test_infer.return_types"(%0) {types0 = !stablehlo.token} : (!stablehlo.token) -> !stablehlo.token
  func.return %1 : !stablehlo.token
}

// -----

// CHECK-LABEL: func @after_all_empty_arg
func.func @after_all_empty_arg() -> !stablehlo.token {
  %0 = "stablehlo.after_all"() : () -> !stablehlo.token
  %1 = "hlo_test_infer.get_return_types"(%0) : (!stablehlo.token) -> !stablehlo.token
  // CHECK: %1 = "hlo_test_infer.return_types"(%0) {types0 = !stablehlo.token} : (!stablehlo.token) -> !stablehlo.token
  func.return %1 : !stablehlo.token
}

// -----

// CHECK-LABEL: func @after_all
func.func @after_all(%arg0: !stablehlo.token, %arg1: !stablehlo.token) -> !stablehlo.token {
  %0 = "stablehlo.after_all"(%arg0, %arg1) : (!stablehlo.token, !stablehlo.token) -> !stablehlo.token
  %1 = "hlo_test_infer.get_return_types"(%0) : (!stablehlo.token) -> !stablehlo.token
  // CHECK: %1 = "hlo_test_infer.return_types"(%0) {types0 = !stablehlo.token} : (!stablehlo.token) -> !stablehlo.token
  func.return %1 : !stablehlo.token
}

<<<<<<< HEAD
// CHECK: func @select_and_scatter
func.func @select_and_scatter(
  %arg0: tensor<10x24x24x64xf32>,
  %arg1: tensor<10x12x12x64xf32>) -> tensor<10x24x24x64xindex> {
  %0 = stablehlo.constant dense<0.000000e+00> : tensor<f32>

  %1 = "stablehlo.select_and_scatter"(%arg0, %arg1, %0) ({
  ^bb0(%arg3: tensor<f32>, %arg4: tensor<f32>):
    %2 = "stablehlo.compare"(%arg3, %arg4) {
      compare_type = #stablehlo<comparison_type TOTALORDER>,
      comparison_direction = #stablehlo<comparison_direction GE>
      } : (tensor<f32>, tensor<f32>) -> tensor<i1>
    "stablehlo.return"(%2) : (tensor<i1>) -> ()
  },  {
  ^bb0(%arg3: tensor<f32>, %arg4: tensor<f32>):
    %2 = stablehlo.add %arg3, %arg4 : tensor<f32>
    "stablehlo.return"(%2) : (tensor<f32>) -> ()
  }) {
    window_dimensions = dense<[1, 2, 2, 1]> : tensor<4xi64>,
    window_strides = dense<[1, 2, 2, 1]> : tensor<4xi64>
  } : (tensor<10x24x24x64xf32>, tensor<10x12x12x64xf32>, tensor<f32>) ->
        tensor<10x24x24x64xf32>
  %3 = "hlo_test_infer.get_return_types"(%1) : (tensor<10x24x24x64xf32>) -> tensor<10x24x24x64xindex>
   // CHECK: %2 = "hlo_test_infer.return_types"(%1) {types0 = tensor<10x24x24x64xf32>} : (tensor<10x24x24x64xf32>) -> tensor<10x24x24x64xindex>
  func.return %3 : tensor<10x24x24x64xindex>
=======
// CHECK-LABEL: func @scatter
func.func @scatter(%input_tensor: tensor<200x100x300xf32>,
    %scatter_indices: tensor<10x2xi32>, %updates: tensor<10x300xf32>) ->
      tensor<200x100x300xindex> {
  %0 = "stablehlo.scatter" (%input_tensor, %scatter_indices, %updates) ({
  ^bb0(%lhs: tensor<f32>, %rhs: tensor<f32>):
    %add = stablehlo.add %lhs, %rhs : tensor<f32>
    "stablehlo.return"(%add) : (tensor<f32>) -> ()
  }) {
    scatter_dimension_numbers = #stablehlo.scatter<
      update_window_dims = [1],
      inserted_window_dims = [0, 1],
      scatter_dims_to_operand_dims = [0, 1],
      index_vector_dim = 1
    >,
    indices_are_sorted = true,
    unique_indices = true
  } : (tensor<200x100x300xf32>, tensor<10x2xi32>, tensor<10x300xf32>) ->
      tensor<200x100x300xf32>
  %1 = "hlo_test_infer.get_return_types"(%0) : (tensor<200x100x300xf32>) -> tensor<200x100x300xindex>
  // CHECK: %1 = "hlo_test_infer.return_types"(%0) {types0 = tensor<200x100x300xf32>} : (tensor<200x100x300xf32>) -> tensor<200x100x300xindex>
  func.return %1 : tensor<200x100x300xindex>
}

// -----

// CHECK-LABEL: func @get_dimension_size
func.func @get_dimension_size(%arg0: tensor<4x2xf32>) -> tensor<index> {
  %0 = "stablehlo.get_dimension_size"(%arg0) {dimension = 1 : i64} : (tensor<4x2xf32>) -> tensor<i32>
  %1 = "hlo_test_infer.get_return_types"(%0) : (tensor<i32>) -> tensor<index>
  // CHECK: %1 = "hlo_test_infer.return_types"(%0) {types0 = tensor<i32>} : (tensor<i32>) -> tensor<index>
  func.return %1 : tensor<index>
>>>>>>> a064a4d8
}

// -----

//===----------------------------------------------------------------------===//
// Sparsity
//===----------------------------------------------------------------------===//

#CSR = #sparse_tensor.encoding<{
  dimLevelType = ["dense", "compressed"]
}>

// CHECK-LABEL: @tanh_sparsity
func.func @tanh_sparsity(%arg0: tensor<10x10xf32, #CSR>) -> tensor<10x10xindex> {
  %0 = "stablehlo.tanh"(%arg0) : (tensor<10x10xf32, #CSR>) -> tensor<10x10xf32>
  %1 = "hlo_test_infer.get_return_types"(%0)
      : (tensor<10x10xf32>) -> tensor<10x10xindex>
// CHECK: %1 = "hlo_test_infer.return_types"(%0) {types0 = tensor<10x10xf32, {{.*}}>} : (tensor<10x10xf32>) -> tensor<10x10xindex>
  func.return %1 : tensor<10x10xindex>
}

// -----

#CSR = #sparse_tensor.encoding<{
  dimLevelType = ["dense", "compressed"]
}>

// CHECK-LABEL: @abs_sparsity
func.func @abs_sparsity(%arg0: tensor<10x10xf32, #CSR>) -> tensor<10x10xindex> {
  %0 = "stablehlo.abs"(%arg0) : (tensor<10x10xf32, #CSR>) -> tensor<10x10xf32>
  %1 = "hlo_test_infer.get_return_types"(%0)
      : (tensor<10x10xf32>) -> tensor<10x10xindex>
// CHECK: %1 = "hlo_test_infer.return_types"(%0) {types0 = tensor<10x10xf32, {{.*}}>} : (tensor<10x10xf32>) -> tensor<10x10xindex>
  func.return %1 : tensor<10x10xindex>
}

// -----

#CSR = #sparse_tensor.encoding<{
  dimLevelType = ["dense", "compressed"]
}>

// CHECK-LABEL: @real_sparsity
func.func @real_sparsity(%arg0: tensor<10x10xcomplex<f32>, #CSR>) -> tensor<10x10xindex> {
  %0 = "stablehlo.real"(%arg0) : (tensor<10x10xcomplex<f32>, #CSR>) -> tensor<10x10xf32>
  %1 = "hlo_test_infer.get_return_types"(%0)
      : (tensor<10x10xf32>) -> tensor<10x10xindex>
// CHECK: %1 = "hlo_test_infer.return_types"(%0) {types0 = tensor<10x10xf32, {{.*}}>} : (tensor<10x10xf32>) -> tensor<10x10xindex>
  func.return %1 : tensor<10x10xindex>
}

// -----

#CSR = #sparse_tensor.encoding<{
  dimLevelType = ["dense", "compressed"]
}>

// CHECK-LABEL: @imag_sparsity
func.func @imag_sparsity(%arg0: tensor<10x10xcomplex<f32>, #CSR>) -> tensor<10x10xindex> {
  %0 = "stablehlo.imag"(%arg0) : (tensor<10x10xcomplex<f32>, #CSR>) -> tensor<10x10xf32>
  %1 = "hlo_test_infer.get_return_types"(%0)
      : (tensor<10x10xf32>) -> tensor<10x10xindex>
// CHECK: %1 = "hlo_test_infer.return_types"(%0) {types0 = tensor<10x10xf32, {{.*}}>} : (tensor<10x10xf32>) -> tensor<10x10xindex>
  func.return %1 : tensor<10x10xindex>
}

// -----

#CSR = #sparse_tensor.encoding<{
  dimLevelType = ["dense", "compressed"]
}>

// CHECK-LABEL: @complex_sparsity
func.func @complex_sparsity(%arg0: tensor<10x10xf32, #CSR>, %arg1: tensor<10x10xf32, #CSR>) -> tensor<10x10xindex> {
  %0 = "stablehlo.complex"(%arg0, %arg1) : (tensor<10x10xf32, #CSR>, tensor<10x10xf32, #CSR>) -> tensor<10x10xcomplex<f32>>
  %1 = "hlo_test_infer.get_return_types"(%0)
      : (tensor<10x10xcomplex<f32>>) -> tensor<10x10xindex>
// CHECK: %1 = "hlo_test_infer.return_types"(%0) {types0 = tensor<10x10xcomplex<f32>, {{.*}}>} : (tensor<10x10xcomplex<f32>>) -> tensor<10x10xindex>
  func.return %1 : tensor<10x10xindex>
}

// -----

// CHECK-LABEL: func @reduce
func.func @reduce(%arg0: tensor<4x4xf32>, %arg1 : tensor<4xf32>)
    -> (tensor<4xindex>) {
  %0 = "stablehlo.reduce"(%arg0, %arg1) ({

  ^bb0(%arg2: tensor<4xf32>, %arg3: tensor<4xf32> ):
    %1 = "stablehlo.add"(%arg2, %arg3) : (tensor<4xf32>, tensor<4xf32>) -> tensor<4xf32>
    "stablehlo.return"(%1) : (tensor<4xf32>) -> ()

  }) {dimensions = dense<[0]> : tensor<1xi64>} : (tensor<4x4xf32>, tensor<4xf32>) -> tensor<4xf32>

  // CHECK: %1 = "hlo_test_infer.return_type_components"(%0) {dims0 = "[4]", element_type0 = f32} : (tensor<4xf32>) -> tensor<4xindex>
  %2 = "hlo_test_infer.get_return_type_components"(%0)
      : (tensor<4xf32>) -> tensor<4xindex>

  func.return %2: tensor<4xindex>
}

// -----

// CHECK-LABEL: func @reduce_window
func.func @reduce_window(%arg0: tensor<4x2xf32>, %arg1: tensor<4x2xi32>,
                    %init0: tensor<f32>, %init1: tensor<i32>) ->
                      (tensor<2x2xindex>, tensor<2x2xindex>) {
  %0:2 = "stablehlo.reduce_window"(%arg0, %arg1, %init0, %init1) ({
         ^bb0(%a0: tensor<f32>, %a1: tensor<i32>,
                %b0: tensor<f32>, %b1: tensor<i32>):
              %2 = stablehlo.add %a0, %b0 : tensor<f32>
              %3 = stablehlo.add %a1, %b1 : tensor<i32>
              "stablehlo.return"(%2, %3) : (tensor<f32>, tensor<i32>) -> ()
            })
         { padding = dense<[[2, 2], [0, 0]]> : tensor<2x2xi64>,
           window_dimensions = dense<[5, 1]> : tensor<2xi64>,
           window_strides = dense<[3, 1]> : tensor<2xi64> }
         : (tensor<4x2xf32>, tensor<4x2xi32>, tensor<f32>, tensor<i32>) ->
              (tensor<2x2xf32>, tensor<2x2xi32>)

  // CHECK: %1 = "hlo_test_infer.return_type_components"(%0#0) {dims0 = "[2, 2]", dims1 = "[2, 2]", element_type0 = f32, element_type1 = i32} : (tensor<2x2xf32>) -> tensor<2x2xindex>
  %1 = "hlo_test_infer.get_return_type_components"(%0#0)
      : (tensor<2x2xf32>) -> tensor<2x2xindex>
  // CHECK: %2 = "hlo_test_infer.return_type_components"(%0#1) {dims0 = "[2, 2]", dims1 = "[2, 2]", element_type0 = f32, element_type1 = i32} : (tensor<2x2xi32>) -> tensor<2x2xindex>
  %2 = "hlo_test_infer.get_return_type_components"(%0#1)
      : (tensor<2x2xi32>) -> tensor<2x2xindex>

  func.return %1, %2 : tensor<2x2xindex>, tensor<2x2xindex>
}

// -----

//===----------------------------------------------------------------------===//
// Bounded Dynamism
//===----------------------------------------------------------------------===//

// CHECK-LABEL: @tensor_bounds
func.func @tensor_bounds(%arg0: tensor<3x5xf32>, %arg1: tensor<i32>) -> tensor<*xindex> {
  %result = "stablehlo.set_dimension_size"(%arg0, %arg1) {dimension = 0 : i64} : (tensor<3x5xf32>, tensor<i32>) -> tensor<*xf32>

  // CHECK: types0 = tensor<?x5xf32, #stablehlo.type_extensions<bounds = [3, ?]>>
  %1 = "hlo_test_infer.get_return_types"(%result) : (tensor<*xf32>) -> tensor<*xindex>
  func.return %1 : tensor<*xindex>
}

// -----

// CHECK-LABEL: @static_tensor_bounds
func.func @static_tensor_bounds(%arg0: tensor<?x5xf32, #stablehlo.type_extensions<bounds = [8, ?]>>) -> tensor<*xindex> {
  %bounds = stablehlo.constant dense<8> : tensor<i32>
  %result = "stablehlo.set_dimension_size"(%arg0, %bounds) {dimension = 0 : i64} : (tensor<?x5xf32, #stablehlo.type_extensions<bounds = [8, ?]>>, tensor<i32>) -> tensor<*xf32>

  // CHECK: types0 = tensor<8x5xf32>
  %1 = "hlo_test_infer.get_return_types"(%result) : (tensor<*xf32>) -> tensor<*xindex>
  func.return %1 : tensor<*xindex>
}

// -----

// CHECK-LABEL: @edit_tensor_bounds
func.func @edit_tensor_bounds(%arg0: tensor<?x5xf32, #stablehlo.type_extensions<bounds = [3, ?]>>, %arg1: tensor<i32>) -> tensor<*xindex> {
  %result = "stablehlo.set_dimension_size"(%arg0, %arg1) {dimension = 1 : i64} : (tensor<?x5xf32, #stablehlo.type_extensions<bounds = [3, ?]>>, tensor<i32>) -> tensor<*xf32>

  // CHECK: types0 = tensor<?x?xf32, #stablehlo.type_extensions<bounds = [3, 5]>>
  %1 = "hlo_test_infer.get_return_types"(%result) : (tensor<*xf32>) -> tensor<*xindex>
  func.return %1 : tensor<*xindex>
}

// -----

// CHECK-LABEL: @retain_tensor_bounds
func.func @retain_tensor_bounds(%arg0: tensor<?x5xf32, #stablehlo.type_extensions<bounds = [3, ?]>>, %arg1: tensor<i32>) -> tensor<*xindex> {
  %result = "stablehlo.set_dimension_size"(%arg0, %arg1) {dimension = 0 : i64} : (tensor<?x5xf32, #stablehlo.type_extensions<bounds = [3, ?]>>, tensor<i32>) -> tensor<*xf32>

  // CHECK: types0 = tensor<?x5xf32, #stablehlo.type_extensions<bounds = [3, ?]>>
  %1 = "hlo_test_infer.get_return_types"(%result) : (tensor<*xf32>) -> tensor<*xindex>
  func.return %1 : tensor<*xindex>
}

// -----

// CHECK-LABEL: @unknown_bounds
func.func @unknown_bounds(%arg0: tensor<?x?xf32, #stablehlo.type_extensions<bounds = [3, ?]>>, %arg1: tensor<i32>) -> tensor<*xindex> {
  %result = "stablehlo.set_dimension_size"(%arg0, %arg1) {dimension = 1 : i64} : (tensor<?x?xf32, #stablehlo.type_extensions<bounds = [3, ?]>>, tensor<i32>) -> tensor<*xf32>

  // CHECK: types0 = tensor<?x?xf32, #stablehlo.type_extensions<bounds = [3, ?]>>
  %1 = "hlo_test_infer.get_return_types"(%result) : (tensor<*xf32>) -> tensor<*xindex>
  func.return %1 : tensor<*xindex>
}

// -----

// CHECK-LABEL: @unranked_input
func.func @unranked_input(%arg0: tensor<*xf32>, %arg1: tensor<i32>) -> tensor<*xindex> {
  %result = "stablehlo.set_dimension_size"(%arg0, %arg1) {dimension = 1 : i64} : (tensor<*xf32>, tensor<i32>) -> tensor<*xf32>

  // CHECK: types0 = tensor<*xf32>
  %1 = "hlo_test_infer.get_return_types"(%result) : (tensor<*xf32>) -> tensor<*xindex>
  func.return %1 : tensor<*xindex>
}

// -----

// This test covers all cases (except the "Error out" case) for type inference
// of binary op with bounds
// See PairwiseSameOperandAndResultType::inferDimWithBound()
// CHECK-LABEL: @add_bounds
func.func @add_bounds(
  %arg0: tensor<3x3x3x?x?x?x?xf32, #stablehlo.type_extensions<bounds = [?, ?, ?, ?, ?, 3, 3]>>,
  %arg1: tensor<3x?x?x?x?x?x?xf32, #stablehlo.type_extensions<bounds = [?, ?, 4, ?, 3, 3, 4]>>) -> tensor<*xindex> {
  %result1 = "stablehlo.add"(%arg0, %arg1) : (
    tensor<3x3x3x?x?x?x?xf32, #stablehlo.type_extensions<bounds = [?, ?, ?, ?, ?, 3, 3]>>,
    tensor<3x?x?x?x?x?x?xf32, #stablehlo.type_extensions<bounds = [?, ?, 4, ?, 3, 3, 4]>>)
    -> tensor<?x?x?x?x?x?x?xf32>
  %result2 = "stablehlo.add"(%arg1, %arg0) : (
    tensor<3x?x?x?x?x?x?xf32, #stablehlo.type_extensions<bounds = [?, ?, 4, ?, 3, 3, 4]>>,
    tensor<3x3x3x?x?x?x?xf32, #stablehlo.type_extensions<bounds = [?, ?, ?, ?, ?, 3, 3]>>)
    -> tensor<?x?x?x?x?x?x?xf32>

  // CHECK: types0 = tensor<3x3x3x?x?x?x?xf32, #stablehlo.type_extensions<bounds = [?, ?, ?, ?, 3, 3, 3]>>
  %1 = "hlo_test_infer.get_return_types"(%result1) : (tensor<?x?x?x?x?x?x?xf32>) -> tensor<*xindex>

  // CHECK: types0 = tensor<3x3x3x?x?x?x?xf32, #stablehlo.type_extensions<bounds = [?, ?, ?, ?, 3, 3, 3]>>
  %2 = "hlo_test_infer.get_return_types"(%result2) : (tensor<?x?x?x?x?x?x?xf32>) -> tensor<*xindex>
  func.return %1 : tensor<*xindex>
}

// -----

// This test covers "Error out" case for type inference of binary op with bounds
// See PairwiseSameOperandAndResultType::inferDimWithBound()
func.func @add_bounds_mismatch(
  %arg0: tensor<3xf32, #stablehlo.type_extensions<bounds = [?]>>,
  %arg1: tensor<?xf32, #stablehlo.type_extensions<bounds = [2]>>) -> tensor<*xindex> {
  // expected-error@+1 {{requires compatible types for all operands and results}}
  %result = "stablehlo.add"(%arg0, %arg1) : (
    tensor<3xf32, #stablehlo.type_extensions<bounds = [?]>>,
    tensor<?xf32, #stablehlo.type_extensions<bounds = [2]>>) -> tensor<?xf32>
  %1 = "hlo_test_infer.get_return_types"(%result) : (tensor<?xf32>) -> tensor<*xindex>
  func.return %1 : tensor<*xindex>
}

// -----

// CHECK-LABEL: @add_bounds_unranked
func.func @add_bounds_unranked(
  %arg0: tensor<*xf32>, %arg1: tensor<*xf32>) -> tensor<*xindex> {
  %result = "stablehlo.add"(%arg0, %arg1) : (
    tensor<*xf32>, tensor<*xf32>) -> tensor<*xf32>
  // CHECK: types0 = tensor<*xf32>
  %1 = "hlo_test_infer.get_return_types"(%result) : (tensor<*xf32>) -> tensor<*xindex>
  func.return %1 : tensor<*xindex>
}

// -----

// CHECK-LABEL: func @transpose
func.func @transpose(%arg0: tensor<1x2x3x4xi32>) -> tensor<*xindex> {
  %0 = "stablehlo.transpose"(%arg0) {permutation = dense<[1, 0, 3, 2]> : tensor<4xi64>} : (tensor<1x2x3x4xi32>) -> tensor<*xi32>

  // CHECK: types0 = tensor<2x1x4x3xi32>
  %1 = "hlo_test_infer.get_return_types"(%0) : (tensor<*xi32>) -> tensor<*xindex>
  func.return %1 : tensor<*xindex>
}

// -----

// CHECK-LABEL: func @transpose_with_bounds
func.func @transpose_with_bounds(%arg0: tensor<?x2x?x4xi32, #stablehlo.type_extensions<bounds = [1, ?, 3, ?]>>) -> tensor<*xindex> {
  %0 = "stablehlo.transpose"(%arg0) {permutation = dense<[1, 0, 3, 2]> : tensor<4xi64>} : (tensor<?x2x?x4xi32, #stablehlo.type_extensions<bounds = [1, ?, 3, ?]>>) -> tensor<*xi32>

  // CHECK: types0 = tensor<2x?x4x?xi32, #stablehlo.type_extensions<bounds = [?, 1, ?, 3]>>
  %1 = "hlo_test_infer.get_return_types"(%0) : (tensor<*xi32>) -> tensor<*xindex>
  func.return %1 : tensor<*xindex>
}

// -----

// CHECK-LABEL: func @slice_with_bounds
func.func @slice_with_bounds(%arg0: tensor<3x?x?xi32, #stablehlo.type_extensions<bounds = [?, 4, ?]>>) -> tensor<*xindex> {
  %0 = "stablehlo.slice"(%arg0) {start_indices = dense<[1, 0, 0]> : tensor<3xi64>, limit_indices = dense<[2, 4, 4]> : tensor<3xi64>, strides = dense<[1, 2, 2]> : tensor<3xi64>} : (tensor<3x?x?xi32, #stablehlo.type_extensions<bounds = [?, 4, ?]>>) -> tensor<*xi32>
  // CHECK: types0 = tensor<1x2x2xi32>
  %1 = "hlo_test_infer.get_return_types"(%0) : (tensor<*xi32>) -> tensor<*xindex>
  func.return %1 : tensor<*xindex>
}

// -----

func.func @slice_with_index_larger_than_bound_dim(%arg0: tensor<3x?x?xi32, #stablehlo.type_extensions<bounds = [?, 4, ?]>>) -> tensor<*xindex> {
  // expected-error@+1 {{limit index 5 is larger than dimension bound 4 in dimension 1}}
  %0 = "stablehlo.slice"(%arg0) {start_indices = dense<[1, 0, 0]> : tensor<3xi64>, limit_indices = dense<[2, 5, 4]> : tensor<3xi64>, strides = dense<[1, 2, 2]> : tensor<3xi64>} : (tensor<3x?x?xi32, #stablehlo.type_extensions<bounds = [?, 4, ?]>>) -> tensor<*xi32>
  %1 = "hlo_test_infer.get_return_types"(%0) : (tensor<*xi32>) -> tensor<*xindex>
  func.return %1 : tensor<*xindex>
}

// -----

// CHECK-LABEL: @pad_with_bounds
func.func @pad_with_bounds(%arg0: tensor<3x?x?xf16, #stablehlo.type_extensions<bounds = [?, 3, ?]>>, %arg1: tensor<f16>) -> tensor<*xindex> {
  %0 = "stablehlo.pad"(%arg0, %arg1) {
    edge_padding_low = dense<[2, 2, 0]> : tensor<3xi64>,
    edge_padding_high = dense<[0, 0, 0]> : tensor<3xi64>,
    interior_padding = dense<[1, 1, 1]> : tensor<3xi64>
  } : (tensor<3x?x?xf16, #stablehlo.type_extensions<bounds = [?, 3, ?]>>, tensor<f16>) -> tensor<*xf16>
  %1 = "hlo_test_infer.get_return_types"(%0) : (tensor<*xf16>) -> tensor<*xindex>
  // CHECK: types0 = tensor<7x?x?xf16, #stablehlo.type_extensions<bounds = [?, 7, ?]>>
  func.return %1 : tensor<*xindex>
}

// -----

func.func @pad_with_negative_inferred_bounds(%arg0: tensor<3x?x?xf16, #stablehlo.type_extensions<bounds = [?, 3, ?]>>, %arg1: tensor<f16>) -> tensor<*xindex> {
  // expected-error@+1 {{Padding result in negative bound for dimension 1}}
  %0 = "stablehlo.pad"(%arg0, %arg1) {
    edge_padding_low = dense<[2, -10, 0]> : tensor<3xi64>,
    edge_padding_high = dense<[0, 0, 0]> : tensor<3xi64>,
    interior_padding = dense<[1, 1, 1]> : tensor<3xi64>
  } : (tensor<3x?x?xf16, #stablehlo.type_extensions<bounds = [?, 3, ?]>>, tensor<f16>) -> tensor<*xf16>
  %1 = "hlo_test_infer.get_return_types"(%0) : (tensor<*xf16>) -> tensor<*xindex>
  func.return %1 : tensor<*xindex>
}

// -----

// Alse see this in Base.cpp
// Inference rules to concat dimensions with bounds (lhs/rhs are commutative):
//       Dim of lhs     Dim of rhs      Infer
//  c0:  X              Y               X+Y
//  c1:  X              ?               ?
//  c2:  X              ?, B            ?, X+B
//  c3:  ?              ?               ?
//  c4:  ?              ?, B            ?
//  c5:  ?, B           ?, C            ?, B+C

// CHECK-LABEL: @concat_bounds_c0
func.func @concat_bounds_c0(
  %arg0: tensor<5x1xi32, #stablehlo.type_extensions<bounds = [?, ?]>>,
  %arg1: tensor<5x2xi32, #stablehlo.type_extensions<bounds = [?, ?]>>)  -> tensor<*xindex> {
  %result = "stablehlo.concatenate"(%arg0, %arg1) { dimension = 1 : i64 } : (
    tensor<5x1xi32, #stablehlo.type_extensions<bounds = [?, ?]>>,
    tensor<5x2xi32, #stablehlo.type_extensions<bounds = [?, ?]>>) -> tensor<?x?xi32>
  // CHECK: types0 = tensor<5x3xi32>
  %1 = "hlo_test_infer.get_return_types"(%result) : (tensor<?x?xi32>) -> tensor<*xindex>
  func.return %1 : tensor<*xindex>
}

// -----

// CHECK-LABEL: @concat_bounds_c1
func.func @concat_bounds_c1(
  %arg0: tensor<5x2xi32, #stablehlo.type_extensions<bounds = [?, ?]>>,
  %arg1: tensor<5x?xi32, #stablehlo.type_extensions<bounds = [?, ?]>>)  -> tensor<*xindex> {
  %result = "stablehlo.concatenate"(%arg0, %arg1) { dimension = 1 : i64 } : (
    tensor<5x2xi32, #stablehlo.type_extensions<bounds = [?, ?]>>,
    tensor<5x?xi32, #stablehlo.type_extensions<bounds = [?, ?]>>) -> tensor<?x?xi32>
  // CHECK: types0 = tensor<5x?xi32>
  %1 = "hlo_test_infer.get_return_types"(%result) : (tensor<?x?xi32>) -> tensor<*xindex>

  %result_swap = "stablehlo.concatenate"(%arg1, %arg0) { dimension = 1 : i64 } : (
    tensor<5x?xi32, #stablehlo.type_extensions<bounds = [?, ?]>>,
    tensor<5x2xi32, #stablehlo.type_extensions<bounds = [?, ?]>>) -> tensor<?x?xi32>
  // CHECK: types0 = tensor<5x?xi32>
  %2 = "hlo_test_infer.get_return_types"(%result_swap) : (tensor<?x?xi32>) -> tensor<*xindex>

  func.return %1 : tensor<*xindex>
}

// -----

// CHECK-LABEL: @concat_bounds_c2
func.func @concat_bounds_c2(
  %arg0: tensor<5x2xi32, #stablehlo.type_extensions<bounds = [?, ?]>>,
  %arg1: tensor<5x?xi32, #stablehlo.type_extensions<bounds = [?, 4]>>)  -> tensor<*xindex> {
  %result = "stablehlo.concatenate"(%arg0, %arg1) { dimension = 1 : i64 } : (
    tensor<5x2xi32, #stablehlo.type_extensions<bounds = [?, ?]>>,
    tensor<5x?xi32, #stablehlo.type_extensions<bounds = [?, 4]>>) -> tensor<?x?xi32>
  // CHECK: types0 = tensor<5x?xi32, #stablehlo.type_extensions<bounds = [?, 6]>>
  %1 = "hlo_test_infer.get_return_types"(%result) : (tensor<?x?xi32>) -> tensor<*xindex>

  %result_swap = "stablehlo.concatenate"(%arg1, %arg0) { dimension = 1 : i64 } : (
    tensor<5x?xi32, #stablehlo.type_extensions<bounds = [?, 4]>>,
    tensor<5x2xi32, #stablehlo.type_extensions<bounds = [?, ?]>>) -> tensor<?x?xi32>
  // CHECK: types0 = tensor<5x?xi32, #stablehlo.type_extensions<bounds = [?, 6]>>
  %2 = "hlo_test_infer.get_return_types"(%result_swap) : (tensor<?x?xi32>) -> tensor<*xindex>

  func.return %1 : tensor<*xindex>
}

// -----

// CHECK-LABEL: @concat_bounds_c3
func.func @concat_bounds_c3(
  %arg0: tensor<5x?xi32, #stablehlo.type_extensions<bounds = [?, ?]>>,
  %arg1: tensor<5x?xi32, #stablehlo.type_extensions<bounds = [?, ?]>>)  -> tensor<*xindex> {
  %result = "stablehlo.concatenate"(%arg0, %arg1) { dimension = 1 : i64 } : (
    tensor<5x?xi32, #stablehlo.type_extensions<bounds = [?, ?]>>,
    tensor<5x?xi32, #stablehlo.type_extensions<bounds = [?, ?]>>) -> tensor<?x?xi32>
  // CHECK: types0 = tensor<5x?xi32>
  %1 = "hlo_test_infer.get_return_types"(%result) : (tensor<?x?xi32>) -> tensor<*xindex>
  func.return %1 : tensor<*xindex>
}

// -----

// CHECK-LABEL: @concat_bounds_c4
func.func @concat_bounds_c4(
  %arg0: tensor<5x?xi32, #stablehlo.type_extensions<bounds = [?, ?]>>,
  %arg1: tensor<5x?xi32, #stablehlo.type_extensions<bounds = [?, 4]>>)  -> tensor<*xindex> {
  %result = "stablehlo.concatenate"(%arg0, %arg1) { dimension = 1 : i64 } : (
    tensor<5x?xi32, #stablehlo.type_extensions<bounds = [?, ?]>>,
    tensor<5x?xi32, #stablehlo.type_extensions<bounds = [?, 4]>>) -> tensor<?x?xi32>
  // CHECK: types0 = tensor<5x?xi32>
  %1 = "hlo_test_infer.get_return_types"(%result) : (tensor<?x?xi32>) -> tensor<*xindex>

  %result_swap = "stablehlo.concatenate"(%arg1, %arg0) { dimension = 1 : i64 } : (
    tensor<5x?xi32, #stablehlo.type_extensions<bounds = [?, 4]>>,
    tensor<5x?xi32, #stablehlo.type_extensions<bounds = [?, ?]>>) -> tensor<?x?xi32>
  // CHECK: types0 = tensor<5x?xi32>
  %2 = "hlo_test_infer.get_return_types"(%result_swap) : (tensor<?x?xi32>) -> tensor<*xindex>

  func.return %1 : tensor<*xindex>
}

// -----

// CHECK-LABEL: @concat_bounds_c5
func.func @concat_bounds_c5(
  %arg0: tensor<5x?xi32, #stablehlo.type_extensions<bounds = [?, 3]>>,
  %arg1: tensor<5x?xi32, #stablehlo.type_extensions<bounds = [?, 4]>>)  -> tensor<*xindex> {
  %result = "stablehlo.concatenate"(%arg0, %arg1) { dimension = 1 : i64 } : (
    tensor<5x?xi32, #stablehlo.type_extensions<bounds = [?, 3]>>,
    tensor<5x?xi32, #stablehlo.type_extensions<bounds = [?, 4]>>) -> tensor<?x?xi32>
  // CHECK: types0 = tensor<5x?xi32, #stablehlo.type_extensions<bounds = [?, 7]>>
  %1 = "hlo_test_infer.get_return_types"(%result) : (tensor<?x?xi32>) -> tensor<*xindex>
  func.return %1 : tensor<*xindex>
}

// -----

// Note: unranked input types can't be ignored, consider these input types:
// c0: (<5x?xf32>, <*xf32>) with concat dim 0 should infer <?x?xf32>
// c1: (<5x?xf32>, <*xf32>) with concat dim 1 should infer <5x?xf32>
// Instead, they should be replaced with dynamic tensors: tensor<?x...?x>
//
// CHECK-LABEL: @concat_bounds_unranked_c0
func.func @concat_bounds_unranked_c0(
  %arg0: tensor<*xi32>,
  %arg1: tensor<5x?xi32, #stablehlo.type_extensions<bounds = [?, 4]>>)  -> tensor<*xindex> {
  %result = "stablehlo.concatenate"(%arg0, %arg1) { dimension = 0 : i64 } : (
    tensor<*xi32>,
    tensor<5x?xi32, #stablehlo.type_extensions<bounds = [?, 4]>>) -> tensor<5x?xi32>
  // CHECK: types0 = tensor<?x?xi32, #stablehlo.type_extensions<bounds = [?, 4]>>
  %1 = "hlo_test_infer.get_return_types"(%result) : (tensor<5x?xi32>) -> tensor<*xindex>
  func.return %1 : tensor<*xindex>
}

// -----

// CHECK-LABEL: @concat_bounds_unranked_c1
func.func @concat_bounds_unranked_c1(
  %arg0: tensor<*xi32>,
  %arg1: tensor<5x?xi32, #stablehlo.type_extensions<bounds = [?, 4]>>)  -> tensor<*xindex> {
  %result = "stablehlo.concatenate"(%arg0, %arg1) { dimension = 1 : i64 } : (
    tensor<*xi32>,
    tensor<5x?xi32, #stablehlo.type_extensions<bounds = [?, 4]>>) -> tensor<5x?xi32>
  // CHECK: types0 = tensor<5x?xi32>
  %1 = "hlo_test_infer.get_return_types"(%result) : (tensor<5x?xi32>) -> tensor<*xindex>
  func.return %1 : tensor<*xindex>
}<|MERGE_RESOLUTION|>--- conflicted
+++ resolved
@@ -453,7 +453,8 @@
   func.return %1 : !stablehlo.token
 }
 
-<<<<<<< HEAD
+// -----
+
 // CHECK: func @select_and_scatter
 func.func @select_and_scatter(
   %arg0: tensor<10x24x24x64xf32>,
@@ -479,7 +480,10 @@
   %3 = "hlo_test_infer.get_return_types"(%1) : (tensor<10x24x24x64xf32>) -> tensor<10x24x24x64xindex>
    // CHECK: %2 = "hlo_test_infer.return_types"(%1) {types0 = tensor<10x24x24x64xf32>} : (tensor<10x24x24x64xf32>) -> tensor<10x24x24x64xindex>
   func.return %3 : tensor<10x24x24x64xindex>
-=======
+}
+
+// -----
+
 // CHECK-LABEL: func @scatter
 func.func @scatter(%input_tensor: tensor<200x100x300xf32>,
     %scatter_indices: tensor<10x2xi32>, %updates: tensor<10x300xf32>) ->
@@ -512,7 +516,6 @@
   %1 = "hlo_test_infer.get_return_types"(%0) : (tensor<i32>) -> tensor<index>
   // CHECK: %1 = "hlo_test_infer.return_types"(%0) {types0 = tensor<i32>} : (tensor<i32>) -> tensor<index>
   func.return %1 : tensor<index>
->>>>>>> a064a4d8
 }
 
 // -----
