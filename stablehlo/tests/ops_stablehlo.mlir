// RUN: stablehlo-opt %s -verify-diagnostics -split-input-file -allow-unregistered-dialect | FileCheck %s

// Tests for types, ops with custom constraints, verifiers, printer or parser
// methods.

// CHECK-LABEL: func private @token_type() -> !stablehlo.token
func.func private @token_type() -> !stablehlo.token

// -----

// expected-error@+1 {{unknown StableHLO type: foobar}}
func.func private @invalid_type() -> !stablehlo.foobar

// -----

// CHECK-LABEL: func @reduce_scatter
func.func @reduce_scatter(%data: tensor<4x16xf32>) -> tensor<4x4xf32> {
  %0 = "stablehlo.reduce_scatter"(%data) ({
    ^bb0(%arg2: tensor<f32>, %arg3: tensor<f32>):
    %1 = stablehlo.add %arg2, %arg3 : tensor<f32>
    "stablehlo.return"(%1) : (tensor<f32>) -> ()
  }) {replica_groups = dense<[[0, 1, 2, 3]]> : tensor<1x4xi64>,
      scatter_dimension = 1 : i64,
      use_global_device_ids} : (tensor<4x16xf32>) -> tensor<4x4xf32>
  func.return %0 : tensor<4x4xf32>
}

// -----

func.func @invalid_reduce_scatter(%data: tensor<4x16xf32>) -> tensor<4x5xf32> {
  // expected-error@+1 {{operand scatter dimension has size 16, expected to be a multiple of result scatter dimension size 5}}
  %0 = "stablehlo.reduce_scatter"(%data) ({
    ^bb0(%arg2: tensor<f32>, %arg3: tensor<f32>):
    %1 = stablehlo.add %arg2, %arg3 : tensor<f32>
    "stablehlo.return"(%1) : (tensor<f32>) -> ()
  }) {replica_groups = dense<[[0, 1, 2, 3]]> : tensor<1x4xi64>,
      scatter_dimension = 1 : i64} : (tensor<4x16xf32>) -> tensor<4x5xf32>
  func.return %0 : tensor<4x5xf32>
}

// -----

func.func @main(%arg0: tensor<10xf32>) -> tensor<10xf32> {
  %0 = "stablehlo.all_reduce"(%arg0) ({
  // Perform max reduction inside the region
  ^bb0(%lhs: tensor<f32>, %rhs: tensor<f32>):
    %max = stablehlo.maximum %lhs, %rhs : tensor<f32>
    "stablehlo.return"(%max) : (tensor<f32>) -> ()
  })
  {
    replica_groups = dense<[[0, 2, 4, 6], [1, 3, 5, 7]]> : tensor<2x4xi64>,
    channel_handle = #stablehlo.channel_handle<
      handle = 5,
      type = 2
    >,
    use_global_device_ids
  } : (tensor<10xf32>) -> tensor<10xf32>
  func.return %0 : tensor<10xf32>
}

// -----

func.func @all_reduce_invalid_reducer(%operand: tensor<10xf32>) -> tensor<10xf32> {
  // expected-error@+1 {{Reduction-region must take 2 parameters, but takes 3 parameter(s)}}
  %0 = "stablehlo.all_reduce"(%operand) ({
  ^bb0(%arg0: tensor<f32>, %arg1: tensor<f32>, %arg2: tensor<f32>):
    %max = stablehlo.maximum %arg0, %arg1 : tensor<f32>
    "stablehlo.return"(%max) : (tensor<f32>) -> ()
  })
  {
    replica_groups = dense<[[0, 2, 4, -1], [1, 3, -1, -1]]> : tensor<2x4xi64>
  } : (tensor<10xf32>) -> tensor<10xf32>
  func.return %0 : tensor<10xf32>
}

// -----

func.func @all_reduce_invalid_reducer(%operand: tensor<10xf32>) -> tensor<10xf32> {
  // expected-error@+1 {{The reduction-region expected to return some value(s)}}
  %0 = "stablehlo.all_reduce"(%operand) ({
  ^bb0(%arg0: tensor<f32>, %arg1: tensor<f32>):
    %max = stablehlo.maximum %arg0, %arg1 : tensor<f32>
    "stablehlo.return"() : () -> ()
  })
  {
    replica_groups = dense<[[0, 2, 4, 6], [1, 3, 5, 7]]> : tensor<2x4xi64>
  } : (tensor<10xf32>) -> tensor<10xf32>
  func.return %0 : tensor<10xf32>
}

// -----

func.func @all_reduce_invalid_reducer(%operand: tensor<10xf32>) -> tensor<10xf32> {
  // expected-error@+1 {{Reduction-region here must produce 1 tensors, but produces 2 instead}}
  %0 = "stablehlo.all_reduce"(%operand) ({
  ^bb0(%arg0: tensor<f32>, %arg1: tensor<f32>):
    %max = stablehlo.maximum %arg0, %arg1 : tensor<f32>
    "stablehlo.return"(%max, %max) : (tensor<f32>, tensor<f32>) -> ()
  })
  {
    replica_groups = dense<[[0, 2, 4, 6], [1, 3, 5, 7]]> : tensor<2x4xi64>
  } : (tensor<10xf32>) -> tensor<10xf32>
  func.return %0 : tensor<10xf32>
}

// -----

func.func @all_reduce_invalid_reducer(%operand: tensor<10xf32>) -> tensor<10xf32> {
  // expected-error@+1 {{Reduction-region here must produce tensor-typed result(s), but produces 'tuple<tensor<f32>, tensor<f32>>' instead}}
  %0 = "stablehlo.all_reduce"(%operand) ({
  ^bb0(%arg0: tensor<f32>, %arg1: tensor<f32>):
    %max = stablehlo.maximum %arg0, %arg1 : tensor<f32>
    %tup = "stablehlo.tuple"(%max, %max) : (tensor<f32>, tensor<f32>) -> tuple<tensor<f32>, tensor<f32>>
    "stablehlo.return"(%tup) : (tuple<tensor<f32>, tensor<f32>>) -> ()
  })
  {
    replica_groups = dense<[[0, 2, 4, 6], [1, 3, 5, 7]]> : tensor<2x4xi64>
  } : (tensor<10xf32>) -> tensor<10xf32>
  func.return %0 : tensor<10xf32>
}

// -----

func.func @all_reduce_invalid_reducer(%operand: tensor<10xf32>) -> tensor<10xf32> {
  // expected-error@+1 {{The type of reduction-region's parameter at index 1 is different than the corresponding result type: 'tensor<i32>' vs 'tensor<f32>'}}
  %0 = "stablehlo.all_reduce"(%operand) ({
  ^bb0(%arg0: tensor<f32>, %arg1: tensor<i32>):
    %max = stablehlo.maximum %arg0, %arg0 : tensor<f32>
    "stablehlo.return"(%max) : (tensor<f32>) -> ()
  })
  {
    replica_groups = dense<[[0, 2, 4, 6], [1, 3, 5, 7]]> : tensor<2x4xi64>
  } : (tensor<10xf32>) -> tensor<10xf32>
  func.return %0 : tensor<10xf32>
}

// -----

func.func @all_reduce_invalid_reducer(%operand: tensor<10xf32>) -> tensor<10xf32> {
  // expected-error@+1 {{The type of reduction-region's parameter at index 0 is different than the corresponding result type: 'tensor<f32>' vs 'tensor<i32>'}}
  %0 = "stablehlo.all_reduce"(%operand) ({
  ^bb0(%arg0: tensor<f32>, %arg1: tensor<f32>):
    %max = stablehlo.maximum %arg0, %arg1 : tensor<f32>
    %maxint = "stablehlo.convert"(%max) : (tensor<f32>) -> tensor<i32>
    "stablehlo.return"(%maxint) : (tensor<i32>) -> ()
  })
  {
    replica_groups = dense<[[0, 2, 4, 6], [1, 3, 5, 7]]> : tensor<2x4xi64>
  } : (tensor<10xf32>) -> tensor<10xf32>
  func.return %0 : tensor<10xf32>
}

// -----

func.func @all_reduce_invalid_reducer(%operand: tensor<10xf32>) -> tensor<10xf32> {
  // expected-error@+1 {{The type of reduction-region's result type at index 0 differs from the op's corresponding init-value type: 'tensor<i32>' vs 'tensor<f32>'}}
  %0 = "stablehlo.all_reduce"(%operand) ({
  ^bb0(%arg0: tensor<i32>, %arg1: tensor<i32>):
    %max = stablehlo.maximum %arg0, %arg1 : tensor<i32>
    "stablehlo.return"(%max) : (tensor<i32>) -> ()
  })
  {
    replica_groups = dense<[[0, 2, 4, 6], [1, 3, 5, 7]]> : tensor<2x4xi64>
  } : (tensor<10xf32>) -> tensor<10xf32>
  func.return %0 : tensor<10xf32>
}

// -----

func.func @all_reduce_invalid_reducer(%operand: tensor<10xf32>) -> tensor<10xf32> {
  // expected-error@+1 {{The type of reduction-region's result type at index 0 differs from the op's corresponding init-value type: 'tensor<4xf32>' vs 'tensor<f32>'}}
  %0 = "stablehlo.all_reduce"(%operand) ({
  ^bb0(%arg0: tensor<4xf32>, %arg1: tensor<4xf32>):
    %max = stablehlo.maximum %arg0, %arg1 : tensor<4xf32>
    "stablehlo.return"(%max) : (tensor<4xf32>) -> ()
  })
  {
    replica_groups = dense<[[0, 2, 4, 6], [1, 3, 5, 7]]> : tensor<2x4xi64>
  } : (tensor<10xf32>) -> tensor<10xf32>
  func.return %0 : tensor<10xf32>
}

// -----

func.func @all_reduce_invalid_return_type(%operand: tensor<10xf32>) -> tensor<10x4xf32> {
  // expected-error@+1 {{requires compatible types for all operands and results}}
  %0 = "stablehlo.all_reduce"(%operand) ({
  ^bb0(%arg0: tensor<f32>, %arg1: tensor<f32>):
    %max = stablehlo.maximum %arg0, %arg1 : tensor<f32>
    "stablehlo.return"(%max) : (tensor<f32>) -> ()
  })
  {
    replica_groups = dense<[[0, 2, 4, 6], [1, 3, 5, 7]]> : tensor<2x4xi64>
  } : (tensor<10xf32>) -> tensor<10x4xf32>
  func.return %0 : tensor<10x4xf32>
}

// -----

func.func @all_reduce_invalid_return_type(%operand: tensor<10xf32>) -> tensor<10xi32> {
  // expected-error@+1 {{requires compatible types for all operands and results}}
  %0 = "stablehlo.all_reduce"(%operand) ({
  ^bb0(%arg0: tensor<f32>, %arg1: tensor<f32>):
    %max = stablehlo.maximum %arg0, %arg1 : tensor<f32>
    "stablehlo.return"(%max) : (tensor<f32>) -> ()
  })
  {
    replica_groups = dense<[[0, 2, 4, 6], [1, 3, 5, 7]]> : tensor<2x4xi64>
  } : (tensor<10xf32>) -> tensor<10xi32>
  func.return %0 : tensor<10xi32>
}

// -----

func.func @all_reduce_invalid_replica_group(%operand: tensor<10xf32>) -> tensor<10xf32> {
  // expected-error@+1 {{replica groups should be a rank 2 tensor}}
  %0 = "stablehlo.all_reduce"(%operand) ({
  ^bb0(%arg0: tensor<f32>, %arg1: tensor<f32>):
    %max = stablehlo.maximum %arg0, %arg1 : tensor<f32>
    "stablehlo.return"(%max) : (tensor<f32>) -> ()
  })
  {
    replica_groups = dense<0> : tensor<1xi64>
  } : (tensor<10xf32>) -> tensor<10xf32>
  func.return %0 : tensor<10xf32>
}

// -----

func.func @all_reduce_invalid_replica_group(%operand: tensor<10xf32>) -> tensor<10xf32> {
  // expected-error@+1 {{replica id #1 seen more than once}}
  %0 = "stablehlo.all_reduce"(%operand) ({
  ^bb0(%arg0: tensor<f32>, %arg1: tensor<f32>):
    %max = stablehlo.maximum %arg0, %arg1 : tensor<f32>
    "stablehlo.return"(%max) : (tensor<f32>) -> ()
  })
  {
    replica_groups = dense<[[0, 1, 1, 3]]> : tensor<1x4xi64>
  } : (tensor<10xf32>) -> tensor<10xf32>
  func.return %0 : tensor<10xf32>
}

// -----

func.func @all_reduce_invalid_replica_group(%operand: tensor<10xf32>) -> tensor<10xf32> {
  //  expected-error@+1 {{replica id #2 not seen in replica groups}}
  %0 = "stablehlo.all_reduce"(%operand) ({
  ^bb0(%arg0: tensor<f32>, %arg1: tensor<f32>):
    %max = stablehlo.maximum %arg0, %arg1 : tensor<f32>
    "stablehlo.return"(%max) : (tensor<f32>) -> ()
  })
  {
    replica_groups = dense<[[0, 1, 3]]> : tensor<1x3xi64>
  } : (tensor<10xf32>) -> tensor<10xf32>
  func.return %0 : tensor<10xf32>
}

// -----

func.func @all_reduce_invalid_replica_group(%operand: tensor<10xf32>) -> tensor<10xf32> {
  //  expected-error@+1 {{replica groups cannot be empty}}
  %0 = "stablehlo.all_reduce"(%operand) ({
  ^bb0(%arg0: tensor<f32>, %arg1: tensor<f32>):
    %max = stablehlo.maximum %arg0, %arg1 : tensor<f32>
    "stablehlo.return"(%max) : (tensor<f32>) -> ()
  })
  {
    replica_groups = dense<0> : tensor<0x2xi64>,
    use_global_device_ids
  } : (tensor<10xf32>) -> tensor<10xf32>
  func.return %0 : tensor<10xf32>
}

// -----

func.func @invalid_reduce_scatter(%data: tensor<4x0xf32>) -> tensor<4x4xf32> {
  // expected-error@+1 {{operand scatter dimension cannot be zero}}
  %0 = "stablehlo.reduce_scatter"(%data) ({
    ^bb0(%arg2: tensor<f32>, %arg3: tensor<f32>):
    %1 = stablehlo.add %arg2, %arg3 : tensor<f32>
    "stablehlo.return"(%1) : (tensor<f32>) -> ()
  }) {replica_groups = dense<[[0, 1, 2, 3]]> : tensor<1x4xi64>,
      scatter_dimension = 1 : i64} : (tensor<4x0xf32>) -> tensor<4x4xf32>
  func.return %0 : tensor<4x4xf32>
}

// -----

func.func @invalid_reduce_scatter(%data: tensor<4x16xf32>) -> tensor<4x0xf32> {
  // expected-error@+1 {{result scatter dimension cannot be zero}}
  %0 = "stablehlo.reduce_scatter"(%data) ({
    ^bb0(%arg2: tensor<f32>, %arg3: tensor<f32>):
    %1 = stablehlo.add %arg2, %arg3 : tensor<f32>
    "stablehlo.return"(%1) : (tensor<f32>) -> ()
  }) {replica_groups = dense<[[0, 1, 2, 3]]> : tensor<1x4xi64>,
      scatter_dimension = 1 : i64} : (tensor<4x16xf32>) -> tensor<4x0xf32>
  func.return %0 : tensor<4x0xf32>
}

// -----

func.func @invalid_reduce_scatter(%data: tensor<4x16xf32>) -> tensor<4xf32> {
  // expected-error@+1 {{operand and result should have same rank}}
  %0 = "stablehlo.reduce_scatter"(%data) ({
    ^bb0(%arg2: tensor<f32>, %arg3: tensor<f32>):
    %1 = stablehlo.add %arg2, %arg3 : tensor<f32>
    "stablehlo.return"(%1) : (tensor<f32>) -> ()
  }) {replica_groups = dense<[[0, 1, 2, 3]]> : tensor<1x4xi64>,
      scatter_dimension = 1 : i64} : (tensor<4x16xf32>) -> tensor<4xf32>
  func.return %0 : tensor<4xf32>
}

// -----

func.func @invalid_reduce_scatter(%data: tensor<4x16xf32>) -> tensor<4x4xf32> {
  // expected-error@+1 {{scatter dim should be less than operand/result rank}}
  %0 = "stablehlo.reduce_scatter"(%data) ({
    ^bb0(%arg2: tensor<f32>, %arg3: tensor<f32>):
    %1 = stablehlo.add %arg2, %arg3 : tensor<f32>
    "stablehlo.return"(%1) : (tensor<f32>) -> ()
  }) {replica_groups = dense<[[0, 1, 2, 3]]> : tensor<1x4xi64>,
      scatter_dimension = 4 : i64} : (tensor<4x16xf32>) -> tensor<4x4xf32>
  func.return %0 : tensor<4x4xf32>
}

// -----

func.func @invalid_reduce_scatter(%data: tensor<4x16xf32>) -> tensor<3x4xf32> {
  // expected-error@+1 {{non scatter dimensions should be same for operand (4) and result (3)}}
  %0 = "stablehlo.reduce_scatter"(%data) ({
    ^bb0(%arg2: tensor<f32>, %arg3: tensor<f32>):
    %1 = stablehlo.add %arg2, %arg3 : tensor<f32>
    "stablehlo.return"(%1) : (tensor<f32>) -> ()
  }) {replica_groups = dense<[[0, 1, 2, 3]]> : tensor<1x4xi64>,
      scatter_dimension = 1 : i64} : (tensor<4x16xf32>) -> tensor<3x4xf32>
  func.return %0 : tensor<3x4xf32>
}

// -----

func.func @reduce_scatter(%data: tensor<4x16xf32>) -> tensor<4x4xf32> {
  // expected-error@+1 {{replica groups should be a rank 2 tensor}}
  %0 = "stablehlo.reduce_scatter"(%data) ({
    ^bb0(%arg2: tensor<f32>, %arg3: tensor<f32>):
    %1 = stablehlo.add %arg2, %arg3 : tensor<f32>
    "stablehlo.return"(%1) : (tensor<f32>) -> ()
  }) {replica_groups = dense<0> : tensor<1xi64>,
      scatter_dimension = 1 : i64} : (tensor<4x16xf32>) -> tensor<4x4xf32>
  func.return %0 : tensor<4x4xf32>
}

// -----

func.func @reduce_scatter(%data: tensor<4x16xf32>) -> tensor<4x4xf32> {
  //  expected-error@+1 {{Invalid replica id -1}}
  %0 = "stablehlo.reduce_scatter"(%data) ({
    ^bb0(%arg2: tensor<f32>, %arg3: tensor<f32>):
    %1 = stablehlo.add %arg2, %arg3 : tensor<f32>
    "stablehlo.return"(%1) : (tensor<f32>) -> ()
  }) {replica_groups = dense<[[0, -1, 2, 3]]> : tensor<1x4xi64>,
      scatter_dimension = 1 : i64} : (tensor<4x16xf32>) -> tensor<4x4xf32>
  func.return %0 : tensor<4x4xf32>
}

// -----

func.func @reduce_scatter(%data: tensor<4x16xf32>) -> tensor<4x4xf32> {
  //  expected-error@+1 {{replica id #1 seen more than once}}
  %0 = "stablehlo.reduce_scatter"(%data) ({
    ^bb0(%arg2: tensor<f32>, %arg3: tensor<f32>):
    %1 = stablehlo.add %arg2, %arg3 : tensor<f32>
    "stablehlo.return"(%1) : (tensor<f32>) -> ()
  }) {replica_groups = dense<[[0, 1, 1, 3]]> : tensor<1x4xi64>,
      scatter_dimension = 1 : i64} : (tensor<4x16xf32>) -> tensor<4x4xf32>
  func.return %0 : tensor<4x4xf32>
}

// -----

func.func @reduce_scatter(%data: tensor<4x16xf32>) -> tensor<4x4xf32> {
  //  expected-error@+1 {{replica id #2 not seen in replica groups}}
  %0 = "stablehlo.reduce_scatter"(%data) ({
    ^bb0(%arg2: tensor<f32>, %arg3: tensor<f32>):
    %1 = stablehlo.add %arg2, %arg3 : tensor<f32>
    "stablehlo.return"(%1) : (tensor<f32>) -> ()
  }) {replica_groups = dense<[[0, 1, 3]]> : tensor<1x3xi64>,
      scatter_dimension = 1 : i64} : (tensor<4x16xf32>) -> tensor<4x4xf32>
  func.return %0 : tensor<4x4xf32>
}

// -----

func.func @invalid_reduce_scatter(%data: tensor<4x16xf32>) -> tensor<4x4xf32> {
  // expected-error@+1 {{The reduction-region expected to return some value(s)}}
  %0 = "stablehlo.reduce_scatter"(%data) ({
    ^bb0(%arg2: tensor<f32>, %arg3: tensor<f32>):
    %1 = stablehlo.add %arg2, %arg3 : tensor<f32>
    "stablehlo.return"() : () -> ()
  }) {replica_groups = dense<[[0, 1, 2, 3]]> : tensor<1x4xi64>,
      scatter_dimension = 1 : i64} : (tensor<4x16xf32>) -> tensor<4x4xf32>
  func.return %0 : tensor<4x4xf32>
}

// -----

func.func @reduce_scatter(%data: tensor<4x16xf32>) -> tensor<4x4xf32> {
  // expected-error@+1 {{expects scatter_dimension >= 0}}
  %0 = "stablehlo.reduce_scatter"(%data) ({
    ^bb0(%arg2: tensor<f32>, %arg3: tensor<f32>):
    %1 = stablehlo.add %arg2, %arg3 : tensor<f32>
    "stablehlo.return"(%1) : (tensor<f32>) -> ()
  }) {replica_groups = dense<[[0, 1, 2, 3]]> : tensor<1x4xi64>,
      scatter_dimension = -1 : i64} : (tensor<4x16xf32>) -> tensor<4x4xf32>
  func.return %0 : tensor<4x4xf32>
}

// -----

// CHECK-LABEL: func @reduce_scatter_dynamic
func.func @reduce_scatter_dynamic(%data: tensor<?x?xf32>) -> tensor<?x?xf32> {
  %0 = "stablehlo.reduce_scatter"(%data) ({
    ^bb0(%arg2: tensor<f32>, %arg3: tensor<f32>):
    %1 = stablehlo.add %arg2, %arg3 : tensor<f32>
    "stablehlo.return"(%1) : (tensor<f32>) -> ()
  }) {replica_groups = dense<[[0, 1, 2, 3]]> : tensor<1x4xi64>,
      scatter_dimension = 1 : i64,
      use_global_device_ids} : (tensor<?x?xf32>) -> tensor<?x?xf32>
  func.return %0 : tensor<?x?xf32>
}

// -----

// CHECK-LABEL: func @alltoall
func.func @alltoall(%data: tensor<4x16xf32>) -> tensor<16x4xf32> {
  %0 = "stablehlo.all_to_all"(%data) {
    split_dimension = 1 : i64,
    concat_dimension = 0 : i64,
    split_count = 4 : i64,
    replica_groups = dense<[[0, 1, 2, 3]]> : tensor<1x4xi64>,
    channel_handle = #stablehlo.channel_handle<handle = 1, type = 0>
  } : (tensor<4x16xf32>) -> tensor<16x4xf32>
  func.return %0 : tensor<16x4xf32>
}

// -----

// CHECK-LABEL: func @alltoall_unranked_input
func.func @alltoall_unranked_input(%data: tensor<*xf32>) -> tensor<*xf32> {
  %0 = "stablehlo.all_to_all"(%data) {
    split_dimension = 1 : i64,
    concat_dimension = 0 : i64,
    split_count = 5 : i64,
    replica_groups = dense<[[0, 1, 2, 3, 4]]> : tensor<1x5xi64>
  } : (tensor<*xf32>) -> tensor<*xf32>
  func.return %0 : tensor<*xf32>
}

// -----

// CHECK-LABEL: func @alltoall_dynamic_split_dim
func.func @alltoall_dynamic_split_dim(%data: tensor<4x?xf32>) -> tensor<20x?xf32> {
  %0 = "stablehlo.all_to_all"(%data) {
    split_dimension = 1 : i64,
    concat_dimension = 0 : i64,
    split_count = 5 : i64,
    replica_groups = dense<[[0, 1, 2, 3, 4]]> : tensor<1x5xi64>
  } : (tensor<4x?xf32>) -> tensor<20x?xf32>
  func.return %0 : tensor<20x?xf32>
}

// -----

// CHECK-LABEL: func @alltoall_dynamic_concat_dim
func.func @alltoall_dynamic_concat_dim(%data: tensor<?x16xf32>) -> tensor<?x4xf32> {
  %0 = "stablehlo.all_to_all"(%data) {
    split_dimension = 1 : i64,
    concat_dimension = 0 : i64,
    split_count = 4 : i64,
    replica_groups = dense<[[0, 1, 2, 3]]> : tensor<1x4xi64>
  } : (tensor<?x16xf32>) -> tensor<?x4xf32>
  func.return %0 : tensor<?x4xf32>
}

// -----

func.func @alltoall_negative_split_dimension(%data: tensor<4x16xf32>) -> tensor<16x4xf32> {
  // expected-error@+1 {{AllToAll split_dimension cannot be negative}}
  %0 = "stablehlo.all_to_all"(%data) {
    split_dimension = -1 : i64,
    concat_dimension = 0 : i64,
    split_count = 4 : i64,
    replica_groups = dense<[[0, 1, 2, 3]]> : tensor<1x4xi64>
  } : (tensor<4x16xf32>) -> tensor<16x4xf32>
  func.return %0 : tensor<16x4xf32>
}

// -----

func.func @alltoall_out_bound_split_dimension(%data: tensor<4x16xf32>) -> tensor<16x4xf32> {
  // expected-error@+1 {{AllToAll split_dimension 2 is out-of-bounds for input rank 2}}
  %0 = "stablehlo.all_to_all"(%data) {
    split_dimension = 2 : i64,
    concat_dimension = 0 : i64,
    split_count = 4 : i64,
    replica_groups = dense<[[0, 1, 2, 3]]> : tensor<1x4xi64>
  } : (tensor<4x16xf32>) -> tensor<16x4xf32>
  func.return %0 : tensor<16x4xf32>
}

// -----

func.func @alltoall_negative_concat_dimension(%data: tensor<4x16xf32>) -> tensor<16x4xf32> {
  // expected-error@+1 {{AllToAll concat_dimension cannot be negative}}
  %0 = "stablehlo.all_to_all"(%data) {
    split_dimension = 1 : i64,
    concat_dimension = -1 : i64,
    split_count = 4 : i64,
    replica_groups = dense<[[0, 1, 2, 3]]> : tensor<1x4xi64>
  } : (tensor<4x16xf32>) -> tensor<16x4xf32>
  func.return %0 : tensor<16x4xf32>
}

// -----

func.func @alltoall_out_bound_concat_dimension(%data: tensor<4x16xf32>) -> tensor<16x4xf32> {
  // expected-error@+1 {{AllToAll concat_dimension 2 is out-of-bounds for input rank 2}}
  %0 = "stablehlo.all_to_all"(%data) {
    split_dimension = 1 : i64,
    concat_dimension = 2 : i64,
    split_count = 4 : i64,
    replica_groups = dense<[[0, 1, 2, 3]]> : tensor<1x4xi64>
  } : (tensor<4x16xf32>) -> tensor<16x4xf32>
  func.return %0 : tensor<16x4xf32>
}

// -----

func.func @alltoall_invalid_split_count(%data: tensor<4x16xf32>) -> tensor<16x4xf32> {
  // expected-error@+1 {{AllToAll split_count must be > 0}}
  %0 = "stablehlo.all_to_all"(%data) {
    split_dimension = 1 : i64,
    concat_dimension = 0 : i64,
    split_count = 0 : i64,
    replica_groups = dense<[[0, 1, 2, 3]]> : tensor<1x4xi64>
  } : (tensor<4x16xf32>) -> tensor<16x4xf32>
  func.return %0 : tensor<16x4xf32>
}

// -----

func.func @alltoall_invalid_split_dim_size(%data: tensor<4x16xf32>) -> tensor<16x4xf32> {
// expected-error@+1 {{split dimension has size 16, expected to be a multiple of split_count 5}}
  %0 = "stablehlo.all_to_all"(%data) {
    split_dimension = 1 : i64,
    concat_dimension = 0 : i64,
    split_count = 5 : i64,
    replica_groups = dense<[[0, 1, 2, 3, 4]]> : tensor<1x5xi64>
  } : (tensor<4x16xf32>) -> tensor<16x4xf32>
  func.return %0 : tensor<16x4xf32>
}

// -----

func.func @alltoall_invalid_replica_group(%data: tensor<4x16xf32>) -> tensor<16x4xf32> {
  // expected-error@+1 {{replica groups should be a rank 2 tensor}}
  %0 = "stablehlo.all_to_all"(%data) {
    split_dimension = 1 : i64,
    concat_dimension = 0 : i64,
    split_count = 4 : i64,
    replica_groups = dense<[[[0], [1], [2], [3]]]> : tensor<1x4x1xi64>
  } : (tensor<4x16xf32>) -> tensor<16x4xf32>
  func.return %0 : tensor<16x4xf32>
}

// -----

func.func @alltoall_invalid_replica_group(%data: tensor<4x16xf32>) -> tensor<16x4xf32> {
  // expected-error@+1 {{replica id #1 not seen in replica groups}}
  %0 = "stablehlo.all_to_all"(%data) {
    split_dimension = 1 : i64,
    concat_dimension = 0 : i64,
    split_count = 4 : i64,
    replica_groups = dense<[[-5, -4, -3, 0]]> : tensor<1x4xi64>
  } : (tensor<4x16xf32>) -> tensor<16x4xf32>
  func.return %0 : tensor<16x4xf32>
}

// -----

func.func @alltoall_invalid_replica_group(%data: tensor<4x16xf32>) -> tensor<16x4xf32> {
  // expected-error@+1 {{replica id #2 seen more than once}}
  %0 = "stablehlo.all_to_all"(%data) {
    split_dimension = 1 : i64,
    concat_dimension = 0 : i64,
    split_count = 4 : i64,
    replica_groups = dense<[[0, 2, 4, 6], [1, 3, 5, 2]]> : tensor<2x4xi64>
  } : (tensor<4x16xf32>) -> tensor<16x4xf32>
  func.return %0 : tensor<16x4xf32>
}

// -----

func.func @alltoall_invalid_replica_group(%data: tensor<4x16xf32>) -> tensor<16x4xf32> {
  // expected-error@+1 {{replica id #4 not seen in replica groups}}
  %0 = "stablehlo.all_to_all"(%data) {
    split_dimension = 1 : i64,
    concat_dimension = 0 : i64,
    split_count = 4 : i64,
    replica_groups = dense<[[0, 2, 6, 8], [1, 3, 5, 7]]> : tensor<2x4xi64>
  } : (tensor<4x16xf32>) -> tensor<16x4xf32>
  func.return %0 : tensor<16x4xf32>
}

// -----

func.func @alltoall_invalid_replica_group(%data: tensor<4x16xf32>) -> tensor<16x4xf32> {
  // expected-error@+1 {{group size of replica_groups must be 4}}
  %0 = "stablehlo.all_to_all"(%data) {
    split_dimension = 1 : i64,
    concat_dimension = 0 : i64,
    split_count = 4 : i64,
    replica_groups = dense<[[0, 2, 4], [1, 3, 5]]> : tensor<2x3xi64>
  } : (tensor<4x16xf32>) -> tensor<16x4xf32>
  func.return %0 : tensor<16x4xf32>
}

// -----

func.func @allgather_incompatible_types(%arg0: tensor<128x32xf32>) -> tensor<128x100xf32> {
  // expected-error@+1 {{result gather dimension has size 100, expected to be a multiple of operand gather dimension size 32}}
  %0 = "stablehlo.all_gather"(%arg0) {
    all_gather_dim = 1 : i64,
    channel_handle = #stablehlo.channel_handle<handle = 1, type = 0>,
    replica_groups = dense<[[0, 2, 4, 6], [1, 3, 5, 7]]> : tensor<2x4xi64>
  } : (tensor<128x32xf32>) -> tensor<128x100xf32>
  func.return %0 : tensor<128x100xf32>
}

// -----

func.func @allgather_gather_along_zero_dimension(%arg0: tensor<128x0xf32>) -> tensor<128x100xf32> {
  // expected-error@+1 {{dimension size of operand at 'all_gather_dim' cannot be zero}}
  %0 = "stablehlo.all_gather"(%arg0) {
    all_gather_dim = 1 : i64,
    channel_handle = #stablehlo.channel_handle<handle = 1, type = 0>,
    replica_groups = dense<[[0, 2, 4, 6], [1, 3, 5, 7]]> : tensor<2x4xi64>
  } : (tensor<128x0xf32>) -> tensor<128x100xf32>
  func.return %0 : tensor<128x100xf32>
}

// -----

// CHECK-LABEL: func @allgather_dynamic_gather_dim
func.func @allgather_dynamic_gather_dim(%arg0: tensor<128x32xf32>) -> tensor<128x?xf32> {
  %0 = "stablehlo.all_gather"(%arg0) {
    all_gather_dim = 1 : i64,
    channel_handle = #stablehlo.channel_handle<handle = 1, type = 0>,
    replica_groups = dense<[[0, 2, 4, 6], [1, 3, 5, 7]]> : tensor<2x4xi64>,
    use_global_device_ids
  } : (tensor<128x32xf32>) -> tensor<128x?xf32>
  func.return %0 : tensor<128x?xf32>
}

// -----

// CHECK-LABEL: func @allgather_dynamic_non_gather_dim
func.func @allgather_dynamic_non_gather_dim(%arg0: tensor<128x32xf32>) -> tensor<?x64xf32> {
  %0 = "stablehlo.all_gather"(%arg0) {
    all_gather_dim = 1 : i64,
    channel_handle = #stablehlo.channel_handle<handle = 1, type = 0>,
    replica_groups = dense<[[0, 2, 4, 6], [1, 3, 5, 7]]> : tensor<2x4xi64>,
    use_global_device_ids
  } : (tensor<128x32xf32>) -> tensor<?x64xf32>
  func.return %0 : tensor<?x64xf32>
}

// -----

func.func @all_gather_invalid_dim(%arg0: tensor<8x2xf32>) -> tensor<8x8xf32> {
  // expected-error@+1 {{all_gather_dim must be a valid index of operand}}
  %0 = "stablehlo.all_gather"(%arg0) {
    all_gather_dim = 2 : i64,
    channel_handle = #stablehlo.channel_handle<handle = 1, type = 0>,
    replica_groups = dense<[[0, 2, 4, 6], [1, 3, 5, 7]]> : tensor<2x4xi64>
  } : (tensor<8x2xf32>) -> tensor<8x8xf32>
  func.return %0 : tensor<8x8xf32>
}

// -----

func.func @all_gather_invalid_dim(%arg0: tensor<8x2xf32>) -> tensor<8x8xf32> {
  // expected-error@+1 {{all_gather_dim cannot be negative}}
  %0 = "stablehlo.all_gather"(%arg0) {
    all_gather_dim = -1 : i64,
    channel_handle = #stablehlo.channel_handle<handle = 1, type = 0>,
    replica_groups = dense<[[0, 2, 4, 6], [1, 3, 5, 7]]> : tensor<2x4xi64>
  } : (tensor<8x2xf32>) -> tensor<8x8xf32>
  func.return %0 : tensor<8x8xf32>
}

// -----

func.func @all_gather_invalid_result_shape(%arg0: tensor<8x2x32xf32>) -> tensor<8x8xf32> {
  // expected-error@+1 {{operand and return must have the same rank}}
  %0 = "stablehlo.all_gather"(%arg0) {
    all_gather_dim = 1 : i64,
    channel_handle = #stablehlo.channel_handle<handle = 1, type = 0>,
    replica_groups = dense<[[0, 2, 4, 6], [1, 3, 5, 7]]> : tensor<2x4xi64>
  } : (tensor<8x2x32xf32>) -> tensor<8x8xf32>
  func.return %0 : tensor<8x8xf32>
}

// -----

func.func @all_gather_invalid_result_shape(%arg0: tensor<8x2xf32>) -> tensor<4x8xf32> {
  // expected-error@+1 {{operand and result should have the same shape except for the dimension size at 'all_gather_dim'}}
  %0 = "stablehlo.all_gather"(%arg0) {
    all_gather_dim = 1 : i64,
    channel_handle = #stablehlo.channel_handle<handle = 1, type = 0>,
    replica_groups = dense<[[0, 2, 4, 6], [1, 3, 5, 7]]> : tensor<2x4xi64>
  } : (tensor<8x2xf32>) -> tensor<4x8xf32>
  func.return %0 : tensor<4x8xf32>
}

// -----

func.func @all_gather_invalid_replica_group_shape(%arg0: tensor<8x2xf32>) -> tensor<8x8xf32> {
  // expected-error@+1 {{replica groups should be a rank 2 tensor}}
  %0 = "stablehlo.all_gather"(%arg0) {
    all_gather_dim = 1 : i64,
    channel_handle = #stablehlo.channel_handle<handle = 1, type = 0>,
    replica_groups = dense<[[[0], [1], [2], [3]]]> : tensor<1x4x1xi64>
  } : (tensor<8x2xf32>) -> tensor<8x8xf32>
  func.return %0 : tensor<8x8xf32>
}

// -----

func.func @all_gather_invalid_replica_group_shape(%arg0: tensor<8x2xf32>) -> tensor<8x8xf32> {
  // expected-error@+1 {{replica groups cannot be empty}}
  %0 = "stablehlo.all_gather"(%arg0) {
    all_gather_dim = 1 : i64,
    channel_handle = #stablehlo.channel_handle<handle = 1, type = 0>,
    replica_groups = dense<0> : tensor<0x2xi64>,
    use_global_device_ids
  } : (tensor<8x2xf32>) -> tensor<8x8xf32>
  func.return %0 : tensor<8x8xf32>
}

// -----

func.func @all_gather_invalid_replica_group(%arg0: tensor<8x2xf32>) -> tensor<8x8xf32> {
  // expected-error@+1 {{replica id #1 not seen in replica groups}}
  %0 = "stablehlo.all_gather"(%arg0) {
    all_gather_dim = 1 : i64,
    channel_handle = #stablehlo.channel_handle<handle = 1, type = 0>,
    replica_groups = dense<[[-5, -4, -3, 0]]> : tensor<1x4xi64>
  } : (tensor<8x2xf32>) -> tensor<8x8xf32>
  func.return %0 : tensor<8x8xf32>
}

// -----

func.func @all_gather_invalid_replica_group(%arg0: tensor<8x2xf32>) -> tensor<8x8xf32> {
  // expected-error@+1 {{replica id #2 seen more than once}}
  %0 = "stablehlo.all_gather"(%arg0) {
    all_gather_dim = 1 : i64,
    channel_handle = #stablehlo.channel_handle<handle = 1, type = 0>,
    replica_groups = dense<[[0, 2, 4, 6], [1, 3, 5, 2]]> : tensor<2x4xi64>
  } : (tensor<8x2xf32>) -> tensor<8x8xf32>
  func.return %0 : tensor<8x8xf32>
}

// -----

func.func @all_gather_invalid_replica_group(%arg0: tensor<8x2xf32>) -> tensor<8x8xf32> {
  // expected-error@+1 {{replica id #4 not seen in replica groups}}
  %0 = "stablehlo.all_gather"(%arg0) {
    all_gather_dim = 1 : i64,
    channel_handle = #stablehlo.channel_handle<handle = 1, type = 0>,
    replica_groups = dense<[[0, 2, 6, 8], [1, 3, 5, 7]]> : tensor<2x4xi64>
  } : (tensor<8x2xf32>) -> tensor<8x8xf32>
  func.return %0 : tensor<8x8xf32>
}

// -----

// CHECK-LABEL: func @broadcast
func.func @broadcast(%arg0: tensor<3xi32>) -> tensor<1x2x3xi32> {
  %0 = "stablehlo.broadcast"(%arg0) {broadcast_sizes = dense<[1, 2]> : tensor<2xi64>} : (tensor<3xi32>) -> tensor<1x2x3xi32>
  func.return %0 : tensor<1x2x3xi32>
}

// -----

func.func @broadcast_bad_sizes_rank(%arg0: tensor<3xi32>) -> tensor<1x2x3xi32> {
  // expected-error@+1 {{broadcast_sizes has rank 2 instead of rank 1}}
  %0 = "stablehlo.broadcast"(%arg0) {broadcast_sizes = dense<[[1, 2]]> : tensor<1x2xi64>} : (tensor<3xi32>) -> tensor<1x2x3xi32>
  func.return %0 : tensor<1x2x3xi32>
}

// -----

func.func @broadcast_bad_result_rank(%arg0: tensor<3xi32>) -> tensor<1x2x3xi32> {
  // expected-error@+1 {{'stablehlo.broadcast' op inferred type(s) 'tensor<2x3xi32>' are incompatible with return type(s) of operation 'tensor<1x2x3xi32>'}}
  %0 = "stablehlo.broadcast"(%arg0) {broadcast_sizes = dense<[2]> : tensor<1xi64>} : (tensor<3xi32>) -> tensor<1x2x3xi32>
  func.return %0 : tensor<1x2x3xi32>
}

// -----

func.func @broadcast_bad_first_part_result_shape(%arg0: tensor<3xi32>) -> tensor<1x3xi32> {
  // expected-error@+1 {{'stablehlo.broadcast' op inferred type(s) 'tensor<2x3xi32>' are incompatible with return type(s) of operation 'tensor<1x3xi32>'}}
  %0 = "stablehlo.broadcast"(%arg0) {broadcast_sizes = dense<[2]> : tensor<1xi64>} : (tensor<3xi32>) -> tensor<1x3xi32>
  func.return %0 : tensor<1x3xi32>
}

// -----

func.func @broadcast_bad_second_part_result_shape(%arg0: tensor<3xi32>) -> tensor<2x1xi32> {
  // expected-error@+1 {{'stablehlo.broadcast' op inferred type(s) 'tensor<2x3xi32>' are incompatible with return type(s) of operation 'tensor<2x1xi32>'}}
  %0 = "stablehlo.broadcast"(%arg0) {broadcast_sizes = dense<[2]> : tensor<1xi64>} : (tensor<3xi32>) -> tensor<2x1xi32>
  func.return %0 : tensor<2x1xi32>
}

// -----

// CHECK-LABEL: func @dynamic_broadcast_in_dim
func.func @dynamic_broadcast_in_dim(%arg0: tensor<?x?xi32>, %shape: tensor<3xi64>) -> tensor<?x?x?xi32> {
  %0 = "stablehlo.dynamic_broadcast_in_dim"(%arg0, %shape) {broadcast_dimensions = dense<[1, 2]> : tensor<2xi64>} : (tensor<?x?xi32>, tensor<3xi64>) -> tensor<?x?x?xi32>
  func.return %0 : tensor<?x?x?xi32>
}

// -----

// CHECK-LABEL: func @dynamic_broadcast_in_dim_unranked
func.func @dynamic_broadcast_in_dim_unranked(%arg0: tensor<?x?xi32>, %shape: tensor<3xi64>) -> tensor<*xi32> {
  %0 = "stablehlo.dynamic_broadcast_in_dim"(%arg0, %shape) {broadcast_dimensions = dense<[1, 2]> : tensor<2xi64>} : (tensor<?x?xi32>, tensor<3xi64>) -> tensor<*xi32>
  func.return %0 : tensor<*xi32>
}

// -----

// CHECK-LABEL: func @dynamic_broadcast_in_dim_unknown_dim
func.func @dynamic_broadcast_in_dim_unknown_dim(%arg0: tensor<32xf32>, %shape: tensor<3xi64>) -> tensor<?x?x?xf32> {
  %0 = "stablehlo.dynamic_broadcast_in_dim"(%arg0, %shape) {broadcast_dimensions = dense<[2]> : tensor<1xi64>} : (tensor<32xf32>, tensor<3xi64>) -> tensor<?x?x?xf32>
  func.return %0 : tensor<?x?x?xf32>
}

// -----

// CHECK-LABEL: func @dynamic_broadcast_in_dim_ok_dim
func.func @dynamic_broadcast_in_dim_ok_dim(%arg0: tensor<1xf32>, %shape: tensor<3xi64>) -> tensor<7x8x9xf32> {
  %0 = "stablehlo.dynamic_broadcast_in_dim"(%arg0, %shape) {broadcast_dimensions = dense<[2]> : tensor<1xi64>} : (tensor<1xf32>, tensor<3xi64>) -> tensor<7x8x9xf32>
  func.return %0 : tensor<7x8x9xf32>
}

// -----

func.func @dynamic_broadcast_in_dim_shape_mismatch(%arg0: tensor<32xf32>, %shape: tensor<3xi64>) -> tensor<7x8x9xf32> {
  // expected-error@+1 {{size of operand dimension 0 (32) is not compatible with size of result dimension 2 (9)}}
  %0 = "stablehlo.dynamic_broadcast_in_dim"(%arg0, %shape) {broadcast_dimensions = dense<[2]> : tensor<1xi64>} : (tensor<32xf32>, tensor<3xi64>) -> tensor<7x8x9xf32>
  func.return %0 : tensor<7x8x9xf32>
}

// -----

func.func @dynamic_broadcast_in_dim_output_dimensions_mismatch(%arg0: tensor<4xf32>) -> tensor<3x4xf32> {
  // @expected-error@+2 {{output_dimensions are incompatible with return type of operation 'tensor<3x4xf32>'}}
  %0 = stablehlo.constant dense<[1, 4]> : tensor<2xi64>
  %1 = stablehlo.dynamic_broadcast_in_dim %arg0, %0, dims = [1] : (tensor<4xf32>, tensor<2xi64>) -> tensor<3x4xf32>
  return %1 : tensor<3x4xf32>
}

// -----

// CHECK-LABEL: func @broadcast_in_dim
func.func @broadcast_in_dim(%arg0: tensor<1x2xi32>) -> tensor<1x2x2xi32> {
  %0 = "stablehlo.broadcast_in_dim"(%arg0) {broadcast_dimensions = dense<[1, 2]> : tensor<2xi64>} : (tensor<1x2xi32>) -> tensor<1x2x2xi32>
  func.return %0 : tensor<1x2x2xi32>
}

// -----

func.func @broadcast_in_dim_c2(%arg0: tensor<1x2xi32>) -> tensor<1x2x3xi32> {
  // expected-error@+1 {{broadcast_dimensions size (1) does not match operand rank (2)}}
  %0 = "stablehlo.broadcast_in_dim"(%arg0) {broadcast_dimensions = dense<[1]> : tensor<1xi64>} : (tensor<1x2xi32>) -> tensor<1x2x3xi32>
  func.return %0 : tensor<1x2x3xi32>
}

// -----

func.func @broadcast_in_dim_c3(%arg0: tensor<1x2xi32>) -> tensor<1x2x2xi32> {
  // expected-error@+1 {{broadcast_dimensions contains invalid value -1 for result with rank 3}}
  %0 = "stablehlo.broadcast_in_dim"(%arg0) {broadcast_dimensions = dense<[-1, 2]> : tensor<2xi64>} : (tensor<1x2xi32>) -> tensor<1x2x2xi32>
  func.return %0 : tensor<1x2x2xi32>
}

// -----

func.func @broadcast_in_dim_c3(%arg0: tensor<1x2x3xi32>) -> tensor<3xi32> {
  // expected-error@+1 {{broadcast_dimensions contains invalid value 1 for result with rank 1}}
  %0 = "stablehlo.broadcast_in_dim"(%arg0) {broadcast_dimensions = dense<[0,1,2]> : tensor<3xi64>} : (tensor<1x2x3xi32>) -> tensor<3xi32>
  func.return %0 : tensor<3xi32>
}

// -----

func.func @broadcast_in_dim_c4(%arg0: tensor<1x1x3xi32>) -> tensor<1x2x3xi32> {
  // expected-error@+1 {{broadcast_dimensions should not have duplicates}}
  %0 = "stablehlo.broadcast_in_dim"(%arg0) {broadcast_dimensions = dense<[0,0,2]> : tensor<3xi64>} : (tensor<1x1x3xi32>) -> tensor<1x2x3xi32>
  func.return %0 : tensor<1x2x3xi32>
}

// -----

func.func @broadcast_in_dim_c5(%arg0: tensor<3xi32>) -> tensor<1x2x3xi32> {
  // expected-error@+1 {{size of operand dimension 0 (3) is not equal to 1 or size of result dimension 1 (2)}}
  %0 = "stablehlo.broadcast_in_dim"(%arg0) {broadcast_dimensions = dense<[1]> : tensor<1xi64>} : (tensor<3xi32>) -> tensor<1x2x3xi32>
  func.return %0 : tensor<1x2x3xi32>
}

// -----

func.func @broadcast_in_dim_i2(%arg0: tensor<1x2xi32>) -> tensor<1x2x3xi32> {
  // expected-error@+1 {{broadcast_dimensions has rank 2 instead of rank 1}}
  %0 = "stablehlo.broadcast_in_dim"(%arg0) {broadcast_dimensions = dense<[[1,1],[1,1]]> : tensor<2x2xi64>} : (tensor<1x2xi32>) -> tensor<1x2x3xi32>
  func.return %0 : tensor<1x2x3xi32>
}

// -----

// Regression test for b/180052624, where this was improperly marked as an
// invalid stablehlo.broadcast_in_dim op.
// CHECK-LABEL: func @broadcast_in_dim_dynamic_shaped_operand
func.func @broadcast_in_dim_dynamic_shaped_operand(%arg0 : tensor<?xf32>) -> tensor<2xf32> {
  %0 = "stablehlo.broadcast_in_dim"(%arg0) {
    broadcast_dimensions = dense<0> : tensor<1xi64>
  } : (tensor<?xf32>) -> tensor<2xf32>
  func.return %0 : tensor<2xf32>
}

// -----

// Regression test for b/180052624, where this crashed verification given the
// unranked operand.
// CHECK-LABEL: func @broadcast_in_dim_unranked_operand
func.func @broadcast_in_dim_unranked_operand(%arg0 : tensor<*xf32>) -> tensor<2xf32> {
  %0 = "stablehlo.broadcast_in_dim"(%arg0) {
    broadcast_dimensions = dense<0> : tensor<1xi64>
  } : (tensor<*xf32>) -> tensor<2xf32>
  func.return %0 : tensor<2xf32>
}

// -----

// CHECK-LABEL: func @if
func.func @if(%pred : tensor<i1>, %branch_operand : tensor<2xf32>) -> tensor<2xf32> {
  %0 = "stablehlo.if"(%pred) ({
      "stablehlo.return"(%branch_operand) : (tensor<2xf32>) -> ()
    }, {
      "stablehlo.return"(%branch_operand) : (tensor<2xf32>) -> ()
    }) : (tensor<i1>) -> tensor<2xf32>
  func.return %0 : tensor<2xf32>
}

// -----

func.func @if_c1(%pred : tensor<i1>, %branch_operand : tensor<f32>) -> tensor<f32> {
  // @expected-error@+1 {{branch 0 must have 0 arguments, but found 1}}
  %0 = "stablehlo.if"(%pred) ({
      ^bb0(%arg0: tensor<f32>):
        "stablehlo.return"(%branch_operand) : (tensor<f32>) -> ()
    }, {
      "stablehlo.return"(%branch_operand) : (tensor<f32>) -> ()
    }) : (tensor<i1>) -> tensor<f32>
  func.return %0 : tensor<f32>
}

// -----

func.func @if_c1(%pred : tensor<i1>, %branch_operand : tensor<f32>) -> tensor<f32> {
  // @expected-error@+1 {{branch 1 must have 0 arguments, but found 1}}
  %0 = "stablehlo.if"(%pred) ({
      "stablehlo.return"(%branch_operand) : (tensor<f32>) -> ()
    }, {
      ^bb0(%arg0: tensor<f32>):
        "stablehlo.return"(%branch_operand) : (tensor<f32>) -> ()
    }) : (tensor<i1>) -> tensor<f32>
  func.return %0 : tensor<f32>
}

// -----

func.func @if_c2(%pred : tensor<i1>, %branch_operand : tensor<f32>) -> tensor<f32> {
  // @expected-error@+1 {{branch 0 and branch 1 have mismatched return types: 'tensor<f32>', 'tensor<f32>' vs 'tensor<f32>'}}
  %0 = "stablehlo.if"(%pred) ({
      "stablehlo.return"(%branch_operand, %branch_operand) : (tensor<f32>, tensor<f32>) -> ()
    }, {
      "stablehlo.return"(%branch_operand) : (tensor<f32>) -> ()
    }) : (tensor<i1>) -> tensor<f32>
  func.return %0 : tensor<f32>
}

// -----

func.func @if_c3(%pred : tensor<i1>, %branch_operand : tensor<f32>) -> tensor<i32> {
  // @expected-error@+1 {{inferred type(s) 'tensor<f32>' are incompatible with return type(s) of operation 'tensor<i32>'}}
  %0 = "stablehlo.if"(%pred) ({
      "stablehlo.return"(%branch_operand) : (tensor<f32>) -> ()
    }, {
      "stablehlo.return"(%branch_operand) : (tensor<f32>) -> ()
    }) : (tensor<i1>) -> tensor<i32>
  func.return %0 : tensor<i32>
}

// -----

// CHECK-LABEL: if_dynamic_branch_result
func.func @if_dynamic_branch_result(%pred : tensor<i1>, %true_branch_operand: tensor<2xf32>, %false_branch_operand : tensor<?xf32>) -> tensor<2xf32> {
  %0 = "stablehlo.if"(%pred) ({
      "stablehlo.return"(%true_branch_operand) : (tensor<2xf32>) -> ()
    }, {
      "stablehlo.return"(%false_branch_operand) : (tensor<?xf32>) -> ()
    }) : (tensor<i1>) -> tensor<2xf32>
  func.return %0 : tensor<2xf32>
}

// -----

// CHECK-LABEL: if_dynamic_op_result
func.func @if_dynamic_op_result(%pred : tensor<i1>, %branch_operand: tensor<2xf32>) -> tensor<?xf32> {
  %0 = "stablehlo.if"(%pred) ({
      "stablehlo.return"(%branch_operand) : (tensor<2xf32>) -> ()
    }, {
      "stablehlo.return"(%branch_operand) : (tensor<2xf32>) -> ()
    }) : (tensor<i1>) -> tensor<?xf32>
  func.return %0 : tensor<?xf32>
}

// -----

func.func @if_i1(%pred : tensor<1xi1>, %branch_operand : tensor<f32>) -> tensor<f32> {
  // @expected-error@+1 {{operand should be rank 0 tensor but got rank 1}}
  %0 = "stablehlo.if"(%pred) ({
      "stablehlo.return"(%branch_operand) : (tensor<f32>) -> ()
    }, {
      "stablehlo.return"(%branch_operand) : (tensor<f32>) -> ()
    }) : (tensor<1xi1>) -> tensor<f32>
  func.return %0 : tensor<f32>
}

// -----

// CHECK-LABEL: if_unranked
func.func @if_unranked(%pred : tensor<i1>, %true_branch_operand: tensor<2xf32>, %false_branch_operand : tensor<*xf32>) -> tensor<*xf32> {
  %0 = "stablehlo.if"(%pred) ({
      "stablehlo.return"(%true_branch_operand) : (tensor<2xf32>) -> ()
    }, {
      "stablehlo.return"(%false_branch_operand) : (tensor<*xf32>) -> ()
    }) : (tensor<i1>) -> tensor<*xf32>
  func.return %0 : tensor<*xf32>
}

// -----

// CHECK-LABEL: @case
func.func @case(%index : tensor<i32>, %branch_operand : tensor<f32>) -> (tensor<f32>, tensor<f32>) {
  %0, %1 = "stablehlo.case"(%index) ({
    "stablehlo.return"(%branch_operand, %branch_operand) : (tensor<f32>, tensor<f32>) -> ()
  }, {
    "stablehlo.return"(%branch_operand, %branch_operand) : (tensor<f32>, tensor<f32>) -> ()
  }) : (tensor<i32>) -> (tensor<f32>, tensor<f32>)
  func.return %0, %1 : tensor<f32>, tensor<f32>
}

// -----

func.func @case_c1(%index : tensor<i32>, %branch_operand : tensor<2xf32>) -> tensor<2xf32> {
  // @expected-error@+1 {{expect at least one branch}}
  %0 = "stablehlo.case"(%index) : (tensor<i32>) -> tensor<2xf32>
  func.return %0 : tensor<2xf32>
}

// -----

func.func @case_c2(%index : tensor<i32>, %branch_operand : tensor<f32>) -> tensor<f32> {
  // @expected-error@+1 {{branch 1 must have 0 arguments, but found 1}}
  %0 = "stablehlo.case"(%index) ({
      "stablehlo.return"(%branch_operand) : (tensor<f32>) -> ()
  }, {
      ^bb0(%arg0: tensor<f32>):
        "stablehlo.return"(%branch_operand) : (tensor<f32>) -> ()
  }) : (tensor<i32>) -> tensor<f32>
  func.return %0 : tensor<f32>
}

// -----

func.func @case_c3(%index: tensor<i32>, %operand_1: tensor<f32>, %operand_2: tensor<f32>, %operand_3: tensor<f32>) -> tensor<f32> {
  // expected-error@+1 {{branch 0 and branch 1 have mismatched return types: 'tensor<f32>' vs 'tensor<i32>'}}
  %0 = "stablehlo.case"(%index) ({
      %1 = "stablehlo.negate"(%operand_1) : (tensor<f32>) -> tensor<f32>
      "stablehlo.return"(%1) : (tensor<f32>) -> ()
    },  {
      %1 = stablehlo.constant dense<2> : tensor<i32>
      "stablehlo.return"(%1) : (tensor<i32>) -> ()
    }) : (tensor<i32>) -> tensor<f32>
  func.return %0 : tensor<f32>
}

// -----

func.func @case_c4(%index : tensor<i32>, %branch_operand : tensor<f32>) -> tensor<i32> {
  // @expected-error@+1 {{inferred type(s) 'tensor<f32>' are incompatible with return type(s) of operation 'tensor<i32>'}}
  %0 = "stablehlo.case"(%index) ({
      "stablehlo.return"(%branch_operand) : (tensor<f32>) -> ()
  }, {
      "stablehlo.return"(%branch_operand) : (tensor<f32>) -> ()
  }) : (tensor<i32>) -> tensor<i32>
  func.return %0 : tensor<i32>
}

// -----

// CHECK-LABEL: @case_dynamic_branch_result
func.func @case_dynamic_branch_result(%index : tensor<i32>, %branch_operand : tensor<?xf32>) -> tensor<2xf32> {
  %0 = "stablehlo.case"(%index) ({
      "stablehlo.return"(%branch_operand) : (tensor<?xf32>) -> ()
  }, {
      "stablehlo.return"(%branch_operand) : (tensor<?xf32>) -> ()
  }) : (tensor<i32>) -> tensor<2xf32>
  func.return %0 : tensor<2xf32>
}

// -----

// CHECK-LABEL: @case_dynamic_op_result
func.func @case_dynamic_op_result(%index : tensor<i32>, %branch_operand : tensor<2xf32>) -> tensor<?xf32> {
  %0 = "stablehlo.case"(%index) ({
      "stablehlo.return"(%branch_operand) : (tensor<2xf32>) -> ()
  }, {
      "stablehlo.return"(%branch_operand) : (tensor<2xf32>) -> ()
  }) : (tensor<i32>) -> tensor<?xf32>
  func.return %0 : tensor<?xf32>
}

// -----

func.func @case_i1(%index : tensor<1xi32>, %branch_operand : tensor<2xf32>) -> tensor<2xf32> {
  // @expected-error@+1 {{operand should be rank 0 tensor but got rank 1}}
  %0 = "stablehlo.case"(%index) ({
      "stablehlo.return"(%branch_operand) : (tensor<2xf32>) -> ()
  }, {
      "stablehlo.return"(%branch_operand) : (tensor<2xf32>) -> ()
  }) : (tensor<1xi32>) -> tensor<2xf32>
  func.return %0 : tensor<2xf32>
}

// -----

// CHECK-LABEL: @case_unranked
func.func @case_unranked(%index : tensor<i32>, %branch_operand : tensor<*xf32>) -> tensor<*xf32> {
  %0 = "stablehlo.case"(%index) ({
      "stablehlo.return"(%branch_operand) : (tensor<*xf32>) -> ()
  }, {
      "stablehlo.return"(%branch_operand) : (tensor<*xf32>) -> ()
  }) : (tensor<i32>) -> tensor<*xf32>
  func.return %0 : tensor<*xf32>
}

// -----

// CHECK-LABEL: func @compare
func.func @compare(%arg0: tensor<3xi32>, %arg1: tensor<3xi32>) -> tensor<3xi1> {
  %0 = "stablehlo.compare"(%arg0, %arg1) {
    comparison_direction = #stablehlo<comparison_direction EQ>,
    compare_type = #stablehlo<comparison_type SIGNED>
  } : (tensor<3xi32>, tensor<3xi32>) -> tensor<3xi1>
  func.return %0 : tensor<3xi1>
}

// -----

// CHECK-LABEL: func @compare_compatible_types
func.func @compare_compatible_types(%arg0: tensor<3xi32>, %arg1: tensor<3xi32>) -> tensor<?xi1> {
  %0 = "stablehlo.compare"(%arg0, %arg1) {comparison_direction = #stablehlo<comparison_direction EQ>} : (tensor<3xi32>, tensor<3xi32>) -> tensor<?xi1>
  func.return %0 : tensor<?xi1>
}

// -----

// CHECK-LABEL: func @compare_compatible_operand_types
func.func @compare_compatible_operand_types(%arg0: tensor<3xi32>, %arg1: tensor<?xi32>) -> tensor<?xi1> {
  %0 = "stablehlo.compare"(%arg0, %arg1) {comparison_direction = #stablehlo<comparison_direction EQ>} : (tensor<3xi32>, tensor<?xi32>) -> tensor<?xi1>
  func.return %0 : tensor<?xi1>
}

// -----

// CHECK-LABEL: func @collective_permute
func.func @collective_permute(%arg0: tensor<128x32xf32>) -> tensor<128x32xf32> {
  %0 = "stablehlo.collective_permute"(%arg0) {
    source_target_pairs = dense<[[0, 1], [1, 2], [2, 3]]> : tensor<3x2xi64>,
    channel_handle = #stablehlo.channel_handle<handle = 0, type = 0>
  } : (tensor<128x32xf32>) -> tensor<128x32xf32>
  func.return %0 : tensor<128x32xf32>
}

// -----

func.func @collective_permute_invalid_sources(%arg0: tensor<128x32xf32>) -> tensor<128x32xf32> {
  // expected-error@+1 {{duplicate sources not allowed}}
  %0 = "stablehlo.collective_permute"(%arg0) {
    source_target_pairs = dense<[[0, 1], [0, 2], [2, 3]]> : tensor<3x2xi64>
  } : (tensor<128x32xf32>) -> tensor<128x32xf32>
  func.return %0 : tensor<128x32xf32>
}

// -----

func.func @collective_permute_invalid_destinations(%arg0: tensor<128x32xf32>) -> tensor<128x32xf32> {
  // expected-error@+1 {{duplicate targets not allowed}}
  %0 = "stablehlo.collective_permute"(%arg0) {
    source_target_pairs = dense<[[0, 1], [1, 2], [2, 1]]> : tensor<3x2xi64>
  } : (tensor<128x32xf32>) -> tensor<128x32xf32>
  func.return %0 : tensor<128x32xf32>
}

// -----

func.func @collective_permute_invalid_source_target_pairs(%arg0: tensor<128x32xf32>) -> tensor<128x32xf32> {
  // expected-error@+1 {{expect source_target_pairs attribute to be of rank 2, but got rank 1}}
  %0 = "stablehlo.collective_permute"(%arg0) {
    source_target_pairs = dense<[0, 1]> : tensor<2xi64>
  } : (tensor<128x32xf32>) -> tensor<128x32xf32>
  func.return %0 : tensor<128x32xf32>
}

// -----

func.func @collective_permute_invalid_source_target_pairs(%arg0: tensor<128x32xf32>) -> tensor<128x32xf32> {
  // expected-error@+1 {{expect source_target_pairs attribute of shape (N, 2), but got (2, 3)}}
  %0 = "stablehlo.collective_permute"(%arg0) {
    source_target_pairs = dense<[[0, 1, 2], [3, 4, 5]]> : tensor<2x3xi64>
  } : (tensor<128x32xf32>) -> tensor<128x32xf32>
  func.return %0 : tensor<128x32xf32>
}

// -----

func.func @collective_permute_invalid_source_target_pairs(%arg0: tensor<128x32xf32>) -> tensor<128x32xf32> {
  // expected-error@+1 {{replica ids in source_target_pairs must be >= 0}}
  %0 = "stablehlo.collective_permute"(%arg0) {
    source_target_pairs = dense<[[0, 1], [-1, 0]]> : tensor<2x2xi64>
  } : (tensor<128x32xf32>) -> tensor<128x32xf32>
  func.return %0 : tensor<128x32xf32>
}

// -----

// CHECK-LABEL: @concatenate_1D
func.func @concatenate_1D(%arg0: tensor<1xi32>, %arg1: tensor<2xi32>)  -> tensor<3xi32> {
  %0 = "stablehlo.concatenate"(%arg0, %arg1) { dimension = 0 : i64 } : (tensor<1xi32>, tensor<2xi32>) -> tensor<3xi32>
  func.return %0 : tensor<3xi32>
}

// -----

// CHECK-LABEL: @concatenate_1D
// Verifies that an error is not thrown if the inferred type is compatible with
// the result type.
func.func @concatenate_1D(%arg0: tensor<1xi32>, %arg1: tensor<*xi32>)  -> tensor<3xi32> {
  %0 = "stablehlo.concatenate"(%arg0, %arg1) { dimension = 0 : i64 } : (tensor<1xi32>, tensor<*xi32>) -> tensor<3xi32>
  func.return %0 : tensor<3xi32>
}

// -----

// CHECK-LABEL: @concatenate_1D_unranked
func.func @concatenate_1D_unranked(%arg0: tensor<1xi32>, %arg1: tensor<*xi32>)  -> tensor<*xi32> {
  %0 = "stablehlo.concatenate"(%arg0, %arg1) { dimension = 0 : i64 } : (tensor<1xi32>, tensor<*xi32>) -> tensor<*xi32>
  func.return %0 : tensor<*xi32>
}

// -----

func.func @concatenate_c1_c5(%arg0: tensor<1xi32>, %arg1: tensor<2xi32>)  -> tensor<4xi32> {
  // expected-error@+1 {{op inferred type(s) 'tensor<3xi32>' are incompatible with return type(s) of operation 'tensor<4xi32>'}}
  %0 = "stablehlo.concatenate"(%arg0, %arg1) { dimension = 0 : i64 } : (tensor<1xi32>, tensor<2xi32>) -> tensor<4xi32>
  func.return %0 : tensor<4xi32>
}

// -----

func.func @concatenate_c2(%arg0: tensor<1xi32>, %arg1: tensor<2x2xi32>)  -> tensor<3xi32> {
  // expected-error@+1 {{operands (0) and (1) do not match rank}}
  %0 = "stablehlo.concatenate"(%arg0, %arg1) { dimension = 0 : i64 } : (tensor<1xi32>, tensor<2x2xi32>) -> tensor<3xi32>
  func.return %0 : tensor<3xi32>
}

// -----

func.func @concatenate_c3()  -> tensor<2xi32> {
  // expected-error@+1 {{expected 1 or more operands, but found 0}}
  %0 = "stablehlo.concatenate"() { dimension = 0 : i64 } : () -> tensor<2xi32>
  func.return %0 : tensor<2xi32>
}

// -----

func.func @concatenate_c4(%arg0: tensor<1xi32>, %arg1: tensor<2xi32>)  -> tensor<3xi32> {
  // expected-error@+1 {{dimension -1 is negative}}
  %0 = "stablehlo.concatenate"(%arg0, %arg1) { dimension = -1 : i64 } : (tensor<1xi32>, tensor<2xi32>) -> tensor<3xi32>
  func.return %0 : tensor<3xi32>
}

// -----

func.func @concatenate_c4(%arg0: tensor<*xi32>, %arg1: tensor<*xi32>)  -> tensor<*xi32> {
  // expected-error@+1 {{dimension -1 is negative}}
  %0 = "stablehlo.concatenate"(%arg0, %arg1) { dimension = -1 : i64 } : (tensor<*xi32>, tensor<*xi32>) -> tensor<*xi32>
  func.return %0 : tensor<*xi32>
}

// -----

func.func @concatenate_c4(%arg0: tensor<i32>, %arg1: tensor<i32>)  -> tensor<2xi32> {
  // expected-error@+1 {{rank-0 values cannot be concatenated}}
  %0 = "stablehlo.concatenate"(%arg0, %arg1) { dimension = 0 : i64 } : (tensor<i32>, tensor<i32>) -> tensor<2xi32>
  func.return %0 : tensor<2xi32>
}

// -----

func.func @concatenate_c4(%arg0: tensor<1xi32>, %arg1: tensor<2xi32>)  -> tensor<3xi32> {
  // expected-error@+1 {{dimension 10 is out-of-bounds for input rank 1}}
  %0 = "stablehlo.concatenate"(%arg0, %arg1) { dimension = 10 : i64 } : (tensor<1xi32>, tensor<2xi32>) -> tensor<3xi32>
  func.return %0 : tensor<3xi32>
}

// -----

func.func @concatenate_c6(%arg0: tensor<1x3xi32>, %arg1: tensor<2x2xi32>)  -> tensor<3x3xi32> {
  // expected-error@+1 {{shapes of operand (0) and (1) do not match at non-concat index: (1, 3) != (2, 2) at non-concat index 1}}
  %0 = "stablehlo.concatenate"(%arg0, %arg1) { dimension = 0 : i64 } : (tensor<1x3xi32>, tensor<2x2xi32>) -> tensor<3x3xi32>
  func.return %0 : tensor<3x3xi32>
}

// -----

// CHECK-LABEL: func @clamp
func.func @clamp(%arg0: tensor<1xi32>) -> tensor<1xi32> {
  %0 = "stablehlo.clamp"(%arg0, %arg0, %arg0) : (tensor<1xi32>, tensor<1xi32>, tensor<1xi32>) -> tensor<1xi32>
  func.return %0: tensor<1xi32>
}

// -----

// CHECK-LABEL: func @clamp_compatible_dynamic
func.func @clamp_compatible_dynamic(%arg0: tensor<?xi32>, %arg1: tensor<i32>, %arg2: tensor<3xi32>) -> tensor<?xi32> {
  %0 = "stablehlo.clamp"(%arg1, %arg0, %arg2) : (tensor<i32>, tensor<?xi32>, tensor<3xi32>) -> tensor<?xi32>
  func.return %0: tensor<?xi32>
}

// CHECK-LABEL: func @clamp_compatible_dynamic_match_static
func.func @clamp_compatible_dynamic_match_static(%arg0: tensor<?xi32>, %arg1: tensor<i32>, %arg2: tensor<3xi32>) -> tensor<3xi32> {
  %0 = "stablehlo.clamp"(%arg1, %arg0, %arg2) : (tensor<i32>, tensor<?xi32>, tensor<3xi32>) -> tensor<3xi32>
  func.return %0: tensor<3xi32>
}

// -----

func.func @clamp_c1(%arg0: tensor<1xi32>, %arg1: tensor<2xi32>) -> tensor<1xi32> {
  // expected-error@+1 {{min shape [2] is not scalar and is not compatible to operand shape [1]}}
  %0 = "stablehlo.clamp"(%arg1, %arg0, %arg0) : (tensor<2xi32>, tensor<1xi32>, tensor<1xi32>) -> tensor<1xi32>
  func.return %0: tensor<1xi32>
}

// -----

func.func @clamp_c2(%arg0: tensor<1xi32>, %arg1: tensor<2xi32>) -> tensor<1xi32> {
  // expected-error@+1 {{max shape [2] is not scalar and is not compatible to operand shape [1]}}
  %0 = "stablehlo.clamp"(%arg0, %arg0, %arg1) : (tensor<1xi32>, tensor<1xi32>, tensor<2xi32>) -> tensor<1xi32>
  func.return %0: tensor<1xi32>
}

// -----

func.func @clamp_c4(%arg0: tensor<1xi32>) -> tensor<1x2xi32> {
  // // expected-error@+1{{inferred type(s) 'tensor<1xi32>' are incompatible with return type(s) of operation 'tensor<1x2xi32>'}}
  %0 = "stablehlo.clamp"(%arg0, %arg0, %arg0) : (tensor<1xi32>, tensor<1xi32>, tensor<1xi32>) -> tensor<1x2xi32>
  func.return %0: tensor<1x2xi32>
}

// -----

// CHECK-LABEL: func @clamp_scalar
func.func @clamp_scalar(%arg0: tensor<1xi32>, %arg1: tensor<i32>) -> tensor<1xi32> {
  %0 = "stablehlo.clamp"(%arg1, %arg0, %arg1) : (tensor<i32>, tensor<1xi32>, tensor<i32>) -> tensor<1xi32>
  func.return %0: tensor<1xi32>
}

// -----

// CHECK-LABEL: func @cholesky
func.func @cholesky(%arg0: tensor<1x2x2xf32>) -> tensor<1x2x2xf32> {
  %0 = "stablehlo.cholesky"(%arg0) { lower = true } : (tensor<1x2x2xf32>) -> tensor<1x2x2xf32>
  func.return %0: tensor<1x2x2xf32>
}

// -----

func.func @cholesky_error_nonsquare(%arg0: tensor<1x2x1xf32>) -> tensor<1x2x1xf32> {
  // expected-error@+1 {{minor dimensions of 'a' must have equal size, got shape 1, 2, 1}}
  %0 = "stablehlo.cholesky"(%arg0) { lower = true } : (tensor<1x2x1xf32>) -> tensor<1x2x1xf32>
  func.return %0: tensor<1x2x1xf32>
}

// -----

func.func @cholesky_invalid_rank(%arg0: tensor<1xf32>) -> tensor<1xf32> {
  // expected-error@+1 {{argument 'a' must have rank >= 2, got shape 1}}
  %0 = "stablehlo.cholesky"(%arg0) { lower = true } : (tensor<1xf32>) -> tensor<1xf32>
  func.return %0: tensor<1xf32>
}

// -----

func.func @cholesky_invalid_elt(%arg0: tensor<1x2x2xi32>) -> tensor<1x2x2xi32> {
  // expected-error@+1 {{operand #0 must be tensor of f8E4M3FN type or f8E5M2 type or f8E4M3FNUZ type or f8E5M2FNUZ type or 16-bit float or 32-bit float or 64-bit float or bfloat16 type or complex type with 32-bit float or 64-bit float elements values, but got 'tensor<1x2x2xi32>}}
  %0 = "stablehlo.cholesky"(%arg0) { lower = true } : (tensor<1x2x2xi32>) -> tensor<1x2x2xi32>
  func.return %0: tensor<1x2x2xi32>
}

// -----

func.func @cholesky_wrong_infer_shape(%arg0: tensor<1x2x2xf32>) -> tensor<1x2x2x2xf32> {
  // expected-error@+1 {{'stablehlo.cholesky' op inferred type(s) 'tensor<1x2x2xf32>' are incompatible with return type(s) of operation 'tensor<1x2x2x2xf32>'}}
  %0 = "stablehlo.cholesky"(%arg0) { lower = true } : (tensor<1x2x2xf32>) -> tensor<1x2x2x2xf32>
  func.return %0: tensor<1x2x2x2xf32>
}

// -----

func.func @create_token() -> !stablehlo.token {
  %0 = "stablehlo.create_token"() : () -> !stablehlo.token
  func.return %0: !stablehlo.token
}

// -----

// CHECK-LABEL: func @dot_vector
func.func @dot_vector(%arg0: tensor<1x2xi32>, %arg1: tensor<2x1xi32>) -> tensor<1x1xi32> {
  %0 = "stablehlo.dot"(%arg0, %arg1) : (tensor<1x2xi32>, tensor<2x1xi32>) -> tensor<1x1xi32>
  func.return %0: tensor<1x1xi32>
}

// -----

// CHECK-LABEL: func @dot_matrix
func.func @dot_matrix(%arg0: tensor<2x2xi32>, %arg1: tensor<2x2xi32>) -> tensor<2x2xi32> {
  %0 = "stablehlo.dot"(%arg0, %arg1) : (tensor<2x2xi32>, tensor<2x2xi32>) -> tensor<2x2xi32>
  func.return %0: tensor<2x2xi32>
}

// -----

// CHECK-LABEL: func @dot_precision_config
func.func @dot_precision_config(%arg0: tensor<2x2xi32>, %arg1: tensor<2x2xi32>) -> tensor<2x2xi32> {
  %0 = "stablehlo.dot"(%arg0, %arg1) {precision_config = [#stablehlo<precision HIGH>, #stablehlo<precision HIGHEST>]} : (tensor<2x2xi32>, tensor<2x2xi32>) -> tensor<2x2xi32>
  func.return %0: tensor<2x2xi32>
}

// -----

func.func @dot_bad_precision_config(%arg0: tensor<2x2xi32>, %arg1: tensor<2x2xi32>) -> tensor<2x2xi32> {
  // expected-error@+1 {{'precision_config' failed to satisfy constraint}}
  %0 = "stablehlo.dot"(%arg0, %arg1) {precision_config = ["FOO", #stablehlo<precision HIGHEST>]} : (tensor<2x2xi32>, tensor<2x2xi32>) -> tensor<2x2xi32>
  func.return %0: tensor<2x2xi32>
}

// -----

func.func @dot_more_dynamic_output_type(%arg0: tensor<3xf32>, %arg1: tensor<?x3xf32>) -> tensor<?xf32> {
  %0 = "stablehlo.dot"(%arg0, %arg1) : (tensor<3xf32>, tensor<?x3xf32>) -> tensor<?xf32>
  func.return %0 : tensor<?xf32>
}

// -----

func.func @dot_cannot_infer_type(%arg0: tensor<?x?x3xf32>, %arg1: tensor<?x3x?xf32>) -> tensor<*xf32> {
  // expected-error@+1 {{expected both lhs/rhs ranks to be either 1 or 2}}
  %0 = "stablehlo.dot"(%arg0, %arg1) : (tensor<?x?x3xf32>, tensor<?x3x?xf32>) -> tensor<*xf32>
  func.return %0 : tensor<*xf32>
}

// -----

func.func @dot_result_type_mismatch_with_inferred_type(%arg0: tensor<?x3xf32>, %arg1: tensor<3xf32>) -> tensor<3x?xf32> {
  // expected-error@+1 {{inferred shape '[?]' is incompatible with return type of operation 'tensor<3x?xf32>'}}
  %0 = "stablehlo.dot"(%arg0, %arg1) : (tensor<?x3xf32>, tensor<3xf32>) -> tensor<3x?xf32>
  func.return %0 : tensor<3x?xf32>
}

// -----

func.func @dot_result_type_match_with_inferred_type(%arg0: tensor<?x3xf32>, %arg1: tensor<3xf32>) -> tensor<*xf32> {
  %0 = "stablehlo.dot"(%arg0, %arg1) : (tensor<?x3xf32>, tensor<3xf32>) -> tensor<*xf32>
  func.return %0 : tensor<*xf32>
}

// -----

// CHECK-LABEL: func @dot_legal_unranked_rank_type
func.func @dot_legal_unranked_rank_type(%arg0: tensor<*xf32>, %arg1: tensor<*xf32>) -> tensor<2x2xf32> {
  // unrank legal test
  %0 = "stablehlo.dot"(%arg0, %arg1) : (tensor<*xf32>, tensor<*xf32>) -> tensor<*xf32>
  // vector dot vector
  %1 = tensor.cast %arg0 : tensor<*xf32> to tensor<3xf32>
  %2 = tensor.cast %arg0 : tensor<*xf32> to tensor<3xf32>
  %3 = "stablehlo.dot"(%1, %2) : (tensor<3xf32>, tensor<3xf32>) -> tensor<f32>
  // matrix dot vector
  %4 = tensor.cast %arg0 : tensor<*xf32> to tensor<2x3xf32>
  %5 = tensor.cast %arg1 : tensor<*xf32> to tensor<3xf32>
  %6 = "stablehlo.dot"(%4, %5) : (tensor<2x3xf32>, tensor<3xf32>) -> tensor<2xf32>
  // matrix dot matrix
  %7 = tensor.cast %arg0 : tensor<*xf32> to tensor<2x3xf32>
  %8 = tensor.cast %arg1 : tensor<*xf32> to tensor<3x2xf32>
  %9 = "stablehlo.dot"(%7, %8) : (tensor<2x3xf32>, tensor<3x2xf32>) -> tensor<2x2xf32>

  func.return %9 : tensor<2x2xf32>
}

// -----

func.func @imag_c2(%arg0: tensor<2xf32>) -> tensor<2xf16> {
  // expected-error@+1 {{inferred type(s) 'tensor<2xf32>' are incompatible with return type(s) of operation 'tensor<2xf16>'}}
  %0 = "stablehlo.imag"(%arg0) : (tensor<2xf32>) -> tensor<2xf16>
  func.return %0 : tensor<2xf16>
}

// -----

// CHECK-LABEL: func @imag_complex_input
func.func @imag_complex_input(%arg0: tensor<2x3xcomplex<f32>>) -> tensor<2x3xf32> {
  %0 = "stablehlo.imag"(%arg0) : (tensor<2x3xcomplex<f32>>) -> tensor<2x3xf32>
  func.return %0 : tensor<2x3xf32>
}

// -----

// CHECK-LABEL: func @imag_unranked
func.func @imag_unranked(%arg0: tensor<*xf32>) -> tensor<*xf32> {
  %0 = "stablehlo.imag"(%arg0) : (tensor<*xf32>) -> tensor<*xf32>
  func.return %0 : tensor<*xf32>
}

// -----

func.func @infeed_non_token_second_result(%token: !stablehlo.token) -> tuple<tensor<i32>, tensor<i32>> {
  // expected-error@+1 {{last element of result types is expected to be of token type, but got 'tensor<i32>'}}
  %0:2 = "stablehlo.infeed"(%token) {infeed_config = "foobar", layout = [[[0]], [0]]} : (!stablehlo.token) -> (tensor<i32>, tensor<i32>)
  %1 = "stablehlo.tuple"(%0#0, %0#1) : (tensor<i32>, tensor<i32>) -> tuple<tensor<i32>, tensor<i32>>
  func.return %1 : tuple<tensor<i32>, tensor<i32>>
}

// -----

func.func @main(%arg0: !stablehlo.token) -> tensor<3x3xi32> {
  // expected-error@+1 {{layout-attribute size must be 2 (which is the number of op-results - 1 (for token result)), but got 1}}
  %0:3 = "stablehlo.infeed"(%arg0) {infeed_config = "foobar", layout=[[0, 1]]} : (!stablehlo.token) -> (tensor<3x3xi32>, tensor<i1>, !stablehlo.token)
  func.return %0#0 : tensor<3x3xi32>
}

// -----

func.func @main(%arg0: !stablehlo.token) -> !stablehlo.token {
  // expected-error@+1 {{layout-attribute size must be 0 (which is the number of op-results - 1 (for token result)), but got 1}}
  %0:1 = "stablehlo.infeed"(%arg0) {infeed_config = "foobar", layout=[[]]} : (!stablehlo.token) -> (!stablehlo.token)
  func.return %0#0 : !stablehlo.token
}

// -----

func.func @main(%arg0: !stablehlo.token) -> tensor<3x3xi32> {
  // expected-error@+1 {{layout-attribute expected to have elements of type array, but got 0 : i64}}
  %0:2 = "stablehlo.infeed"(%arg0) {infeed_config = "foobar", layout=[0]} : (!stablehlo.token) -> (tensor<3x3xi32>, !stablehlo.token)
  func.return %0#0 : tensor<3x3xi32>
}

// -----

func.func @main(%arg0: !stablehlo.token) -> tensor<3x3xi32> {
  // expected-error@+1 {{ayout-attribute's leaf elements are expected to be of type integer, but got []}}
  %0:2 = "stablehlo.infeed"(%arg0) {infeed_config = "foobar", layout=[[0,[]]]} : (!stablehlo.token) -> (tensor<3x3xi32>, !stablehlo.token)
  func.return %0#0 : tensor<3x3xi32>
}

// -----

func.func @iota_scalar() -> tensor<i32> {
  // expected-error@+1 {{does not support scalars}}
  %0 = "stablehlo.iota"() {iota_dimension = 0 : i64} : () -> tensor<i32>
  func.return %0 : tensor<i32>
}

// -----

func.func @iota_invalid_iota_dimension() -> tensor<4xi32> {
  // expected-error@+1 {{iota dimension cannot go beyond the output rank or be negative}}
  %0 = "stablehlo.iota"() {iota_dimension = 1 : i64} : () -> tensor<4xi32>
  func.return %0 : tensor<4xi32>
}

// -----

// CHECK-LABEL: func @map
func.func @map(%arg0: tensor<4x5xf32>, %arg1: tensor<4x5xf32>) -> tensor<4x5xf32> {
  %0 = "stablehlo.map"(%arg0, %arg1) ({
    ^bb0(%arg2: tensor<f32>, %arg3: tensor<f32>):
    %1 = stablehlo.constant dense<2.0> : tensor<f32>
    "stablehlo.return"(%1) : (tensor<f32>) -> ()
  }) {dimensions = dense<[0, 1]> : tensor<2xi64>} : (tensor<4x5xf32>, tensor<4x5xf32>) -> tensor<4x5xf32>
  func.return %0 : tensor<4x5xf32>
}

// -----

// CHECK-LABEL: func @map_heterogeneous_inputs
func.func @map_heterogeneous_inputs(%arg0: tensor<2xf32>, %arg1: tensor<2xi32>) -> tensor<2xf32> {
  %0 = "stablehlo.map"(%arg0, %arg1) ({
    ^bb0(%arg2: tensor<f32>, %arg3: tensor<i32>):
    "stablehlo.return"(%arg2) : (tensor<f32>) -> ()
  }) {dimensions = dense<0> : tensor<1xi64>} : (tensor<2xf32>, tensor<2xi32>) -> tensor<2xf32>
  func.return %0 : tensor<2xf32>
}

// -----

// CHECK-LABEL: func @map_scalar_operands
func.func @map_scalar_operands(%arg0: tensor<f32>, %arg1: tensor<f32>) -> tensor<f32> {
  %0 = "stablehlo.map"(%arg0, %arg1) ({
    ^bb0(%arg2: tensor<f32>, %arg3: tensor<f32>):
    %1 = stablehlo.add %arg2, %arg3 {name = "add"} : tensor<f32>
    "stablehlo.return"(%1) : (tensor<f32>) -> ()
  }) {dimensions = dense<> : tensor<0xi64>} : (tensor<f32>, tensor<f32>) -> tensor<f32>
  func.return %0 : tensor<f32>
}

// -----

// CHECK-LABEL: func @map_unranked
func.func @map_unranked(%arg0: tensor<*xf32>, %arg1: tensor<*xf32>) -> tensor<*xf32> {
  %0 = "stablehlo.map"(%arg0, %arg1) ({
    ^bb0(%arg2: tensor<f32>, %arg3: tensor<f32>):
    %1 = stablehlo.add %arg2, %arg3 {name = "add"} : tensor<f32>
    "stablehlo.return"(%1) : (tensor<f32>) -> ()
  }) {dimensions = dense<0> : tensor<1xi64>} : (tensor<*xf32>, tensor<*xf32>) -> tensor<*xf32>
  func.return %0 : tensor<*xf32>
}

// -----

func.func @map_mismatched_args(%arg0: tensor<4xf32>, %arg1: tensor<4xf32>) -> tensor<4xf32> {
  // expected-error@+1 {{expects number of operands to match the arity of map computation, but got: 2 and 1}}
  %0 = "stablehlo.map"(%arg0, %arg1) ({
    ^bb0(%arg: tensor<f32>):
    %1 = stablehlo.add %arg, %arg {name = "add"} : tensor<f32>
    "stablehlo.return"(%1) : (tensor<f32>) -> ()
  }) {dimensions = dense<0> : tensor<1xi64>} : (tensor<4xf32>, tensor<4xf32>) -> tensor<4xf32>
  func.return %0 : tensor<4xf32>
}

// -----

func.func @map_non_scalar_computation_operand(%arg0: tensor<4x5xf32>, %arg1: tensor<4x5xf32>) -> tensor<4x5xf32> {
  // expected-error@+1 {{computation arguments must be 0-rank tensor, but got: arg #1 of type 'tensor<5xf32>'}}
  %0 = "stablehlo.map"(%arg0, %arg1) ({
    ^bb0(%arg2: tensor<f32>, %arg3: tensor<5xf32>):
    %1 = stablehlo.constant dense<2.0> : tensor<f32>
    "stablehlo.return"(%1) : (tensor<f32>) -> ()
  }) {dimensions = dense<[0, 1]> : tensor<2xi64>} : (tensor<4x5xf32>, tensor<4x5xf32>) -> tensor<4x5xf32>
  func.return %0 : tensor<4x5xf32>
}

// -----

func.func @map_mismatch_operand_and_computation_args(%arg0: tensor<4x5xf32>, %arg1: tensor<4x5xf32>) -> tensor<4x5xf32> {
  // expected-error@+1 {{element type of operands and computation arguments must match, but got: 'f32' and 'i32'}}
  %0 = "stablehlo.map"(%arg0, %arg1) ({
    ^bb0(%arg2: tensor<i32>, %arg3: tensor<i32>):
    %1 = stablehlo.constant dense<2.0> : tensor<f32>
    "stablehlo.return"(%1) : (tensor<f32>) -> ()
  }) {dimensions = dense<[0, 1]> : tensor<2xi64>} : (tensor<4x5xf32>, tensor<4x5xf32>) -> tensor<4x5xf32>
  func.return %0 : tensor<4x5xf32>
}

// -----

func.func @map_invalid_number_of_computation_output(%arg0: tensor<4x5xf32>, %arg1: tensor<4x5xf32>) -> tensor<4x5xf32> {
  // expected-error@+1 {{computation must return single output, but got: 0}}
  %0 = "stablehlo.map"(%arg0, %arg1) ({
    ^bb0(%arg2: tensor<f32>, %arg3: tensor<f32>):
    %1 = stablehlo.constant dense<2.0> : tensor<f32>
    "stablehlo.return"() : () -> ()
  }) {dimensions = dense<[0, 1]> : tensor<2xi64>} : (tensor<4x5xf32>, tensor<4x5xf32>) -> tensor<4x5xf32>
  func.return %0 : tensor<4x5xf32>
}

// -----

func.func @main_non_scalar_computation_output(%arg0: tensor<4x5xf32>, %arg1: tensor<4x5xf32>) -> tensor<4x5xf32> {
  // expected-error@+1 {{computation must return 0-rank tensor, but got: 'tensor<5xf32>'}}
  %0 = "stablehlo.map"(%arg0, %arg1) ({
    ^bb0(%arg2: tensor<f32>, %arg3: tensor<f32>):
    %1 = stablehlo.constant dense<2.0> : tensor<5xf32>
    "stablehlo.return"(%1) : (tensor<5xf32>) -> ()
  }) {dimensions = dense<[0, 1]> : tensor<2xi64>} : (tensor<4x5xf32>, tensor<4x5xf32>) -> tensor<4x5xf32>
  func.return %0 : tensor<4x5xf32>
}

// -----

func.func @mismatch_computation_output_type(%arg0: tensor<4x5xf32>, %arg1: tensor<4x5xf32>) -> tensor<4x5xf32> {
  // expected-error@+1 {{inferred type(s) 'tensor<4x5xi32>' are incompatible with return type(s) of operation 'tensor<4x5xf32>'}}
  %0 = "stablehlo.map"(%arg0, %arg1) ({
    ^bb0(%arg2: tensor<f32>, %arg3: tensor<f32>):
    %1 = stablehlo.constant dense<2> : tensor<i32>
    "stablehlo.return"(%1) : (tensor<i32>) -> ()
  }) {dimensions = dense<[0, 1]> : tensor<2xi64>} : (tensor<4x5xf32>, tensor<4x5xf32>) -> tensor<4x5xf32>
  func.return %0 : tensor<4x5xf32>
}

// -----

func.func @map_invalid_dimension_numbers(%arg0: tensor<4x5xf32>, %arg1: tensor<4x5xf32>) -> tensor<4x5xf32> {
  // expected-error@+1 {{requires monotonically increasing dimension numbers, but got: dense<[1, 0]> : tensor<2xi64>}}
  %0 = "stablehlo.map"(%arg0, %arg1) ({
    ^bb0(%arg2: tensor<f32>, %arg3: tensor<f32>):
    %1 = stablehlo.add %arg2, %arg3 {name = "add"} : tensor<f32>
    "stablehlo.return"(%1) : (tensor<f32>) -> ()
  }) {dimensions = dense<[1, 0]> : tensor<2xi64>} : (tensor<4x5xf32>, tensor<4x5xf32>) -> tensor<4x5xf32>
  func.return %0 : tensor<4x5xf32>
}

// -----

func.func @map_mismatch_arguments_and_dimensions(%arg0: tensor<4x5xf32>, %arg1: tensor<4x5xf32>) -> tensor<4x5xf32> {
  // expected-error@+1 {{applied to a subset of dimensions currently not supported: operand dimensions = 2, requested map dimensions size = 3}}
  %0 = "stablehlo.map"(%arg0, %arg1) ({
    ^bb0(%arg2: tensor<f32>, %arg3: tensor<f32>):
    %1 = stablehlo.add %arg2, %arg3 {name = "add"} : tensor<f32>
    "stablehlo.return"(%1) : (tensor<f32>) -> ()
  }) {dimensions = dense<[0, 1, 2]> : tensor<3xi64>} : (tensor<4x5xf32>, tensor<4x5xf32>) -> tensor<4x5xf32>
  func.return %0 : tensor<4x5xf32>
}

// -----

// CHECK-LABEL: func @outfeed
func.func @outfeed(%arg0: tensor<3x3x3xi32>, %arg1: !stablehlo.token) -> !stablehlo.token {
  %0 = "stablehlo.outfeed"(%arg0, %arg1) {
    outfeed_config = ""
  } : (tensor<3x3x3xi32>, !stablehlo.token) -> !stablehlo.token
  func.return %0 : !stablehlo.token
}

// -----

func.func @real_c2(%arg0: tensor<2x3xcomplex<f32>>) -> tensor<2x3xf16> {
  // expected-error@+1 {{inferred type(s) 'tensor<2x3xf32>' are incompatible with return type(s) of operation 'tensor<2x3xf16>'}}
  %0 = "stablehlo.real"(%arg0) : (tensor<2x3xcomplex<f32>>) -> tensor<2x3xf16>
  func.return %0 : tensor<2x3xf16>
}

// -----

// CHECK-LABEL: func @real_complex_input
func.func @real_complex_input(%arg0: tensor<2x3xcomplex<f32>>) -> tensor<2x3xf32> {
  %0 = "stablehlo.real"(%arg0) : (tensor<2x3xcomplex<f32>>) -> tensor<2x3xf32>
  func.return %0 : tensor<2x3xf32>
}

// -----

// CHECK-LABEL: func @real_unranked
func.func @real_unranked(%arg0: tensor<*xf32>) -> tensor<*xf32> {
  %0 = "stablehlo.real"(%arg0) : (tensor<*xf32>) -> tensor<*xf32>
  func.return %0 : tensor<*xf32>
}

// -----

func.func @recv_non_token_second_result(%token: !stablehlo.token) -> tuple<tensor<3x4xi32>, tensor<i32>> {
  // expected-error@+1 {{last element of result types is expected to be of token type, but got 'tensor<i32>'}}
  %0:2 = "stablehlo.recv"(%token) {
    channel_handle = #stablehlo.channel_handle<
      handle = 5,
      type = 3  // Host to device channel
    >,
    is_host_transfer = true
  } : (!stablehlo.token) -> (tensor<3x4xi32>, tensor<i32>)
  %1 =  "stablehlo.tuple"(%0#0, %0#1) : (tensor<3x4xi32>, tensor<i32>) -> tuple<tensor<3x4xi32>, tensor<i32>>
  func.return %1 : tuple<tensor<3x4xi32>, tensor<i32>>
}

// -----

// CHECK-LABEL: func @replica_id
func.func @replica_id() -> tensor<ui32> {
  %0 = "stablehlo.replica_id"() : () -> tensor<ui32>
  func.return %0 : tensor<ui32>
}

// -----

func.func @replica_id() -> tensor<ui64> {
  // expected-error@+1 {{result #0 must be tensor of 32-bit unsigned integer values, but got 'tensor<ui64>'}}
  %0 = "stablehlo.replica_id"() : () -> tensor<ui64>
  func.return %0 : tensor<ui64>
}

// -----

// CHECK-LABEL: func @partition_id
func.func @partition_id() -> tensor<ui32> {
  %0 = "stablehlo.partition_id"() : () -> tensor<ui32>
  func.return %0 : tensor<ui32>
}

// -----

func.func @partition_id() -> tensor<ui64> {
  // expected-error@+1 {{result #0 must be tensor of 32-bit unsigned integer values, but got 'tensor<ui64>'}}
  %0 = "stablehlo.partition_id"() : () -> tensor<ui64>
  func.return %0 : tensor<ui64>
}

// -----

// CHECK-LABEL: func @rng_bit_generator
func.func @rng_bit_generator(%arg0: tensor<2xui64>) -> (tensor<2xui64>, tensor<10x12xui32>) {
  %0, %1 = "stablehlo.rng_bit_generator"(%arg0) {rng_algorithm = #stablehlo<rng_algorithm DEFAULT>} : (tensor<2xui64>) -> (tensor<2xui64>, tensor<10x12xui32>)
  func.return %0, %1 : tensor<2xui64>, tensor<10x12xui32>
}

// -----

func.func @rng_bit_generator(%arg0: tensor<2xui64>) -> (tensor<2xui64>, tensor<10x12xui32>) {
  // expected-error@+1 {{output state shape must be compatible with initial state shape. Got: 'tensor<2xui64>' and 'tensor<3xui64>'}}
  %0, %1 = "stablehlo.rng_bit_generator"(%arg0) {rng_algorithm = #stablehlo<rng_algorithm DEFAULT>} : (tensor<2xui64>) -> (tensor<3xui64>, tensor<10x12xui32>)
  func.return %0, %1 : tensor<3xui64>, tensor<10x12xui32>
}

// -----

// CHECK-LABEL: func @rng_bit_generator_dynamic
func.func @rng_bit_generator_dynamic(%arg0: tensor<?xui64>) -> (tensor<?xui64>, tensor<10x12xui32>) {
  %0, %1 = "stablehlo.rng_bit_generator"(%arg0) {rng_algorithm = #stablehlo<rng_algorithm DEFAULT>} : (tensor<?xui64>) -> (tensor<?xui64>, tensor<10x12xui32>)
  func.return %0, %1 : tensor<?xui64>, tensor<10x12xui32>
}

// -----

// CHECK-LABEL: func @rng_normal
func.func @rng_normal(%arg0: tensor<f32>, %arg1: tensor<f32>) -> tensor<2x3x5xf32> {
  %cst = "stablehlo.constant"() {value = dense<[2, 3, 5]> : tensor<3xi64>} : () -> tensor<3xi64>
  %0 = "stablehlo.rng"(%arg0, %arg1, %cst) {rng_distribution = #stablehlo<rng_distribution NORMAL>}: (tensor<f32>, tensor<f32>, tensor<3xi64>) -> tensor<2x3x5xf32>
  func.return %0 : tensor<2x3x5xf32>
}

// -----

// CHECK-LABEL: func @rng_normal_no_constant
func.func @rng_normal_no_constant(%a: tensor<f32>, %b: tensor<f32>, %shape: tensor<3xi64>) -> tensor<?x?x?xf32> {
  %0 = "stablehlo.rng"(%a, %b, %shape) {rng_distribution = #stablehlo<rng_distribution NORMAL>}: (tensor<f32>, tensor<f32>, tensor<3xi64>) -> tensor<?x?x?xf32>
  func.return %0 : tensor<?x?x?xf32>
}

// -----

// CHECK-LABEL: func @rng_normal_dynamic_dim
func.func @rng_normal_dynamic_dim(%a: tensor<f32>, %b: tensor<f32>, %shape: tensor<?xi64>) -> tensor<*xf32> {
  %0 = "stablehlo.rng"(%a, %b, %shape) {rng_distribution = #stablehlo<rng_distribution NORMAL>}: (tensor<f32>, tensor<f32>, tensor<?xi64>) -> tensor<*xf32>
  func.return %0 : tensor<*xf32>
}

// -----

func.func @rng_normal_invalid_shape(%arg0: tensor<f32>, %arg1: tensor<f32>) {
  %cst = "stablehlo.constant"() {value = dense<7> : tensor<1xi64>} : () -> tensor<1xi64>
  // expected-error @+1 {{inferred type(s) 'tensor<7xf32>' are incompatible with return type(s) of operation 'tensor<12xf32>'}}
  %0 = "stablehlo.rng"(%arg0, %arg1, %cst) {rng_distribution = #stablehlo<rng_distribution NORMAL>}: (tensor<f32>, tensor<f32>, tensor<1xi64>) -> tensor<12xf32>
  func.return
}

// -----

func.func @rng_normal_invalid_mu_rank(%mu: tensor<1xf32>, %sigma: tensor<f32>) -> tensor<2x3x5xf32> {
  %shape = stablehlo.constant dense<[2, 3, 5]> : tensor<3xi64>
  // expected-error@+1 {{#0 must be 0D tensor of pred (AKA boolean or 1-bit integer) or 4/8/16/32/64-bit signless integer or 4/8/16/32/64-bit unsigned integer or f8E4M3FN type or f8E5M2 type or f8E4M3FNUZ type or f8E5M2FNUZ type or 16-bit float or 32-bit float or 64-bit float or bfloat16 type values, but got 'tensor<1xf32>'}}
  %0 = "stablehlo.rng"(%mu, %sigma, %shape) {rng_distribution = #stablehlo<rng_distribution NORMAL>}: (tensor<1xf32>, tensor<f32>, tensor<3xi64>) -> tensor<2x3x5xf32>
  func.return %0 : tensor<2x3x5xf32>
}

// -----

func.func @rng_normal_invalid_sigma_rank(%mu: tensor<f32>, %sigma: tensor<1xf32>) -> tensor<2x3x5xf32> {
  %shape = stablehlo.constant dense<[2, 3, 5]> : tensor<3xi64>
  // expected-error@+1 {{#1 must be 0D tensor of pred (AKA boolean or 1-bit integer) or 4/8/16/32/64-bit signless integer or 4/8/16/32/64-bit unsigned integer or f8E4M3FN type or f8E5M2 type or f8E4M3FNUZ type or f8E5M2FNUZ type or 16-bit float or 32-bit float or 64-bit float or bfloat16 type values, but got 'tensor<1xf32>'}}
  %0 = "stablehlo.rng"(%mu, %sigma, %shape) {rng_distribution = #stablehlo<rng_distribution NORMAL>}: (tensor<f32>, tensor<1xf32>, tensor<3xi64>) -> tensor<2x3x5xf32>
  func.return %0 : tensor<2x3x5xf32>
}

// -----

func.func @rng_normal_invalid_shape_rank(%mu: tensor<f32>, %sigma: tensor<f32>) -> tensor<2x3x5xf32> {
  %shape = stablehlo.constant dense<[[2, 3, 5]]> : tensor<1x3xi64>
  // expected-error@+1 {{operand #2 must be 1D tensor of index or 4/8/16/32/64-bit signless integer or 4/8/16/32/64-bit unsigned integer values, but got 'tensor<1x3xi64>'}}
  %0 = "stablehlo.rng"(%mu, %sigma, %shape) {rng_distribution = #stablehlo<rng_distribution NORMAL>}: (tensor<f32>, tensor<f32>, tensor<1x3xi64>) -> tensor<2x3x5xf32>
  func.return %0 : tensor<2x3x5xf32>
}

// -----

func.func @rng_normal_invalid_type(%arg0: tensor<complex<f32>>, %arg1: tensor<f32>) {
  %cst = "stablehlo.constant"() {value = dense<7> : tensor<1xi64>} : () -> tensor<1xi64>
  // expected-error @+1 {{#0 must be 0D tensor of pred (AKA boolean or 1-bit integer) or 4/8/16/32/64-bit signless integer or 4/8/16/32/64-bit unsigned integer or f8E4M3FN type or f8E5M2 type or f8E4M3FNUZ type or f8E5M2FNUZ type or 16-bit float or 32-bit float or 64-bit float or bfloat16 type values, but got 'tensor<complex<f32>>'}}
  %0 = "stablehlo.rng"(%arg0, %arg1, %cst) {rng_distribution = #stablehlo<rng_distribution NORMAL>}: (tensor<complex<f32>>, tensor<f32>, tensor<1xi64>) -> tensor<7xf32>
  func.return
}

// -----

// CHECK-LABEL: func @rng_uniform
func.func @rng_uniform(%a: tensor<f32>, %b: tensor<f32>) -> tensor<2x3x5xf32> {
  %shape = stablehlo.constant dense<[2, 3, 5]> : tensor<3xi64>
  %0 = "stablehlo.rng"(%a, %b, %shape) {rng_distribution = #stablehlo<rng_distribution UNIFORM>}: (tensor<f32>, tensor<f32>, tensor<3xi64>) -> tensor<2x3x5xf32>
  func.return %0 : tensor<2x3x5xf32>
}

// -----

// CHECK-LABEL: func @rng_uniform_no_constant
func.func @rng_uniform_no_constant(%a: tensor<f32>, %b: tensor<f32>, %shape: tensor<3xi64>) -> tensor<?x?x?xf32> {
  %0 = "stablehlo.rng"(%a, %b, %shape) {rng_distribution = #stablehlo<rng_distribution UNIFORM>}: (tensor<f32>, tensor<f32>, tensor<3xi64>) -> tensor<?x?x?xf32>
  func.return %0 : tensor<?x?x?xf32>
}

// -----

// CHECK-LABEL: func @rng_uniform_dynamic_dim
func.func @rng_uniform_dynamic_dim(%a: tensor<f32>, %b: tensor<f32>, %shape: tensor<?xi64>) -> tensor<*xf32> {
  %0 = "stablehlo.rng"(%a, %b, %shape) {rng_distribution = #stablehlo<rng_distribution UNIFORM>}: (tensor<f32>, tensor<f32>, tensor<?xi64>) -> tensor<*xf32>
  func.return %0 : tensor<*xf32>
}

// -----

func.func @rng_uniform_invalid_shape(%arg0: tensor<f32>, %arg1: tensor<f32>, %arg2: tensor<7xi64>) {
  // expected-error @+1 {{inferred type(s) 'tensor<?x?x?x?x?x?x?xf32>' are incompatible with return type(s) of operation 'tensor<?xf32>'}}
  %0 = "stablehlo.rng"(%arg0, %arg1, %arg2) {rng_distribution = #stablehlo<rng_distribution UNIFORM>}: (tensor<f32>, tensor<f32>, tensor<7xi64>) -> tensor<?xf32>
  func.return
}

// -----

func.func @rng_uniform_invalid_a_rank(%a: tensor<1xf32>, %b: tensor<f32>) -> tensor<2x3x5xf32> {
  %shape = stablehlo.constant dense<[2, 3, 5]> : tensor<3xi64>
  // expected-error@+1 {{operand #0 must be 0D tensor of pred (AKA boolean or 1-bit integer) or 4/8/16/32/64-bit signless integer or 4/8/16/32/64-bit unsigned integer or f8E4M3FN type or f8E5M2 type or f8E4M3FNUZ type or f8E5M2FNUZ type or 16-bit float or 32-bit float or 64-bit float or bfloat16 type values, but got 'tensor<1xf32>'}}
  %0 = "stablehlo.rng"(%a, %b, %shape) {rng_distribution = #stablehlo<rng_distribution UNIFORM>}: (tensor<1xf32>, tensor<f32>, tensor<3xi64>) -> tensor<2x3x5xf32>
  func.return %0 : tensor<2x3x5xf32>
}


// -----

func.func @rng_uniform_invalid_b_rank(%a: tensor<f32>, %b: tensor<1xf32>) -> tensor<2x3x5xf32> {
  %shape = stablehlo.constant dense<[2, 3, 5]> : tensor<3xi64>
  // expected-error@+1 {{operand #1 must be 0D tensor of pred (AKA boolean or 1-bit integer) or 4/8/16/32/64-bit signless integer or 4/8/16/32/64-bit unsigned integer or f8E4M3FN type or f8E5M2 type or f8E4M3FNUZ type or f8E5M2FNUZ type or 16-bit float or 32-bit float or 64-bit float or bfloat16 type values, but got 'tensor<1xf32>'}}
  %0 = "stablehlo.rng"(%a, %b, %shape) {rng_distribution = #stablehlo<rng_distribution UNIFORM>}: (tensor<f32>, tensor<1xf32>, tensor<3xi64>) -> tensor<2x3x5xf32>
  func.return %0 : tensor<2x3x5xf32>
}

// -----

func.func @rng_uniform_invalid_shape_rank(%a: tensor<f32>, %b: tensor<f32>) -> tensor<2x3x5xf32> {
  %shape = stablehlo.constant dense<[[2, 3, 5]]> : tensor<1x3xi64>
  // expected-error@+1 {{operand #2 must be 1D tensor of index or 4/8/16/32/64-bit signless integer or 4/8/16/32/64-bit unsigned integer values, but got 'tensor<1x3xi64>'}}
  %0 = "stablehlo.rng"(%a, %b, %shape) {rng_distribution = #stablehlo<rng_distribution UNIFORM>}: (tensor<f32>, tensor<f32>, tensor<1x3xi64>) -> tensor<2x3x5xf32>
  func.return %0 : tensor<2x3x5xf32>
}

// -----

func.func @rng_uniform_invalid_type(%a: tensor<complex<f32>>, %b: tensor<f32>) -> tensor<2x3x5xf32> {
  %shape = stablehlo.constant dense<[2, 3, 5]> : tensor<3xi64>
  // expected-error@+1 {{operand #0 must be 0D tensor of pred (AKA boolean or 1-bit integer) or 4/8/16/32/64-bit signless integer or 4/8/16/32/64-bit unsigned integer or f8E4M3FN type or f8E5M2 type or f8E4M3FNUZ type or f8E5M2FNUZ type or 16-bit float or 32-bit float or 64-bit float or bfloat16 type values, but got 'tensor<complex<f32>>'}}
  %0 = "stablehlo.rng"(%a, %b, %shape) {rng_distribution = #stablehlo<rng_distribution UNIFORM>}: (tensor<complex<f32>>, tensor<f32>, tensor<3xi64>) -> tensor<2x3x5xf32>
  func.return %0 : tensor<2x3x5xf32>
}

// -----

// CHECK-LABEL: func @select
func.func @select(%arg0: tensor<2x3xi1>, %arg1: tensor<2x3xi32>, %arg2: tensor<2x3xi32>) -> tensor<2x3xi32> {
  %0 = "stablehlo.select"(%arg0, %arg1, %arg2) : (tensor<2x3xi1>, tensor<2x3xi32>, tensor<2x3xi32>) -> tensor<2x3xi32>
  func.return %0 : tensor<2x3xi32>
}

// -----

// CHECK-LABEL: func @select_scalar_pred
func.func @select_scalar_pred(%arg0: tensor<i1>, %arg1: tensor<2x3xi32>, %arg2: tensor<2x3xi32>) -> tensor<2x3xi32> {
  %0 = "stablehlo.select"(%arg0, %arg1, %arg2) : (tensor<i1>, tensor<2x3xi32>, tensor<2x3xi32>) -> tensor<2x3xi32>
  func.return %0 : tensor<2x3xi32>
}

// -----

// CHECK-LABEL: func @select_cast_compatible_types
func.func @select_cast_compatible_types(%arg0: tensor<i1>, %arg1: tensor<*xi32>, %arg2: tensor<2x3xi32>) -> tensor<*xi32> {
  %0 = "stablehlo.select"(%arg0, %arg1, %arg2) : (tensor<i1>, tensor<*xi32>, tensor<2x3xi32>) -> tensor<*xi32>
  func.return %0 : tensor<*xi32>
}

// -----

// CHECK-LABEL: func @select_cast_compatible_types
func.func @select_cast_compatible_types(%arg0: tensor<i1>, %arg1: tensor<2x3xi32>, %arg2: tensor<*xi32>) -> tensor<*xi32> {
  %0 = "stablehlo.select"(%arg0, %arg1, %arg2) : (tensor<i1>, tensor<2x3xi32>, tensor<*xi32>) -> tensor<*xi32>
  func.return %0 : tensor<*xi32>
}

// -----

// CHECK-LABEL: func @select_cast_compatible_types
func.func @select_cast_compatible_types(%arg0: tensor<i1>, %arg1: tensor<2x?xi32>, %arg2: tensor<?x3xi32>) -> tensor<?x?xi32> {
  %0 = "stablehlo.select"(%arg0, %arg1, %arg2) : (tensor<i1>, tensor<2x?xi32>, tensor<?x3xi32>) -> tensor<?x?xi32>
  func.return %0 : tensor<?x?xi32>
}

// -----

// CHECK-LABEL: func @select_cast_compatible_types
func.func @select_cast_compatible_types(%arg0: tensor<i1>, %arg1: tensor<?x3xi32>, %arg2: tensor<2x?xi32>) -> tensor<?x?xi32> {
  %0 = "stablehlo.select"(%arg0, %arg1, %arg2) : (tensor<i1>, tensor<?x3xi32>, tensor<2x?xi32>) -> tensor<?x?xi32>
  func.return %0 : tensor<?x?xi32>
}

// -----

// CHECK-LABEL: func @select_scalar_x_y
func.func @select_scalar_x_y(%arg0: tensor<i1>, %arg1: tensor<i32>, %arg2: tensor<i32>) -> tensor<i32> {
  %0 = "stablehlo.select"(%arg0, %arg1, %arg2) : (tensor<i1>, tensor<i32>, tensor<i32>) -> tensor<i32>
  func.return %0 : tensor<i32>
}

// -----

func.func @select_c1(%arg0: tensor<3xi1>, %arg1: tensor<2x3xi32>, %arg2: tensor<2x3xi32>) -> tensor<2x3xi32> {
  // expected-error@+1 {{requires the same shape for all operands}}
  %0 = "stablehlo.select"(%arg0, %arg1, %arg2) : (tensor<3xi1>, tensor<2x3xi32>, tensor<2x3xi32>) -> tensor<2x3xi32>
  func.return %0 : tensor<2x3xi32>
}

// -----

func.func @select_c2(%arg0: tensor<3xi1>, %arg1: tensor<2x4xi32>, %arg2: tensor<2x3xi32>) -> tensor<2x3xi32> {
  // expected-error@+1 {{requires compatible types for non-predicate operands}}
  %0 = "stablehlo.select"(%arg0, %arg1, %arg2) : (tensor<3xi1>, tensor<2x4xi32>, tensor<2x3xi32>) -> tensor<2x3xi32>
  func.return %0 : tensor<2x3xi32>
}

// -----

func.func @select_c2(%arg0: tensor<i1>, %arg1: tensor<2x3xf32>, %arg2: tensor<2x3xf32>) -> tensor<2x3xi32> {
  // expected-error@+1 {{inferred type(s) 'tensor<2x3xf32>' are incompatible with return type(s) of operation 'tensor<2x3xi32>'}}
  %0 = "stablehlo.select"(%arg0, %arg1, %arg2) : (tensor<i1>, tensor<2x3xf32>, tensor<2x3xf32>) -> tensor<2x3xi32>
  func.return %0 : tensor<2x3xi32>
}

// -----

// CHECK-LABEL: func @slice
func.func @slice(%arg0: tensor<3x4xi32>) -> tensor<1x2xi32> {
  %0 = "stablehlo.slice"(%arg0) {start_indices = dense<[1, 0]> : tensor<2xi64>, limit_indices = dense<[2, 4]> : tensor<2xi64>, strides = dense<[1, 2]> : tensor<2xi64>} : (tensor<3x4xi32>) -> tensor<1x2xi32>
  func.return %0 : tensor<1x2xi32>
}

// -----

func.func @slice_c2(%arg0: tensor<3x4xi32>) -> tensor<1x2xi32> {
  // expected-error@+1 {{the number of elements in start_indices (3) does not match the rank of the operand (2)}}
  %0 = "stablehlo.slice"(%arg0) {
    start_indices = dense<[1, 0, 0]> : tensor<3xi64>,
    limit_indices = dense<[2, 4, 0]> : tensor<3xi64>,
    strides = dense<[1, 2, 0]> : tensor<3xi64>
  } : (tensor<3x4xi32>) -> tensor<1x2xi32>
  func.return %0 : tensor<1x2xi32>
}

// -----

func.func @slice_c3(%arg0: tensor<3x4xi32>) -> tensor<1x2xi32> {
  // expected-error@+1 {{negative start index -1 in dimension 0}}
  %0 = "stablehlo.slice"(%arg0) {
    start_indices = dense<[-1, 0]> : tensor<2xi64>,
    limit_indices = dense<[2, 4]> : tensor<2xi64>,
    strides = dense<[1, 2]> : tensor<2xi64>
  } : (tensor<3x4xi32>) -> tensor<1x2xi32>
  func.return %0 : tensor<1x2xi32>
}

// -----

func.func @slice_c3(%arg0: tensor<3x4xi32>) -> tensor<1x2xi32> {
  // expected-error@+1 {{limit index 5 is larger than dimension size 4 in dimension 1}}
  %0 = "stablehlo.slice"(%arg0) {
    start_indices = dense<[1, 0]> : tensor<2xi64>,
    limit_indices = dense<[2, 5]> : tensor<2xi64>,
    strides = dense<[1, 2]> : tensor<2xi64>
  } : (tensor<3x4xi32>) -> tensor<1x2xi32>
  func.return %0 : tensor<1x2xi32>
}

// -----

func.func @slice_c3(%arg0: tensor<3x4xi32>) -> tensor<1x2xi32> {
  // expected-error@+1 {{start index 3 is larger than limit index 2 in dimension 1}}
  %0 = "stablehlo.slice"(%arg0) {
    start_indices = dense<[1, 3]> : tensor<2xi64>,
    limit_indices = dense<[2, 2]> : tensor<2xi64>,
    strides = dense<[1, 2]> : tensor<2xi64>
  } : (tensor<3x4xi32>) -> tensor<1x2xi32>
  func.return %0 : tensor<1x2xi32>
}

// -----

func.func @slice_c4(%arg0: tensor<3x4xi32>) -> tensor<1x2xi32> {
  // expected-error@+1 {{stride must be positive but got 0 in dimension 0}}
  %0 = "stablehlo.slice"(%arg0) {
    start_indices = dense<[1, 0]> : tensor<2xi64>,
    limit_indices = dense<[2, 4]> : tensor<2xi64>,
    strides = dense<[0, 2]> : tensor<2xi64>
  } : (tensor<3x4xi32>) -> tensor<1x2xi32>
  func.return %0 : tensor<1x2xi32>
}

// -----

// CHECK-LABEL: func @slice_dynamic_dim
func.func @slice_dynamic_dim(%arg0: tensor<3x?xi32>) -> tensor<1x?xi32> {
  %0 = "stablehlo.slice"(%arg0) {
    start_indices = dense<[1, 1]> : tensor<2xi64>,
    limit_indices = dense<[2, 2]> : tensor<2xi64>,
    strides = dense<[1, 1]> : tensor<2xi64>
  } : (tensor<3x?xi32>) -> tensor<1x?xi32>
  func.return %0 : tensor<1x?xi32>
}

// -----

func.func @slice_i2(%arg0: tensor<3x4xi32>) -> tensor<1x2xi32> {
  // expected-error@+1 {{start_indices has rank 2 instead of required rank 1}}
  %0 = "stablehlo.slice"(%arg0) {
    start_indices = dense<[[1, 0]]> : tensor<1x2xi64>,
    limit_indices = dense<[[2, 4]]> : tensor<1x2xi64>,
    strides = dense<[[1, 2]]> : tensor<1x2xi64>
  } : (tensor<3x4xi32>) -> tensor<1x2xi32>
  func.return %0 : tensor<1x2xi32>
}

// -----

// CHECK-LABEL: func @slice_unranked
func.func @slice_unranked(%arg0: tensor<*xi32>) -> tensor<*xi32> {
  %0 = "stablehlo.slice"(%arg0) {start_indices = dense<[1, 0]> : tensor<2xi64>, limit_indices = dense<[2, 4]> : tensor<2xi64>, strides = dense<[1, 2]> : tensor<2xi64>} : (tensor<*xi32>) -> tensor<*xi32>
  func.return %0 : tensor<*xi32>
}

// -----

// CHECK-LABEL: func @dynamic_slice
func.func @dynamic_slice(%arg0: tensor<3x4xi32>, %arg1: tensor<i64>, %arg2: tensor<i64>) -> tensor<1x4xi32> {
  %0 = "stablehlo.dynamic_slice"(%arg0, %arg1, %arg2) {slice_sizes = dense<[1, 4]> : tensor<2xi64>} : (tensor<3x4xi32>, tensor<i64>, tensor<i64>) -> tensor<1x4xi32>
  func.return %0 : tensor<1x4xi32>
}

// -----

func.func @dynamic_slice_c2(%arg0: tensor<3x4xi32>, %arg1: tensor<i64>, %arg2: tensor<i64>) -> tensor<1x4xi32> {
  // expected-error@+1 {{has mismatched number of slice sizes (1) and number of start indices (2)}}
  %0 = "stablehlo.dynamic_slice"(%arg0, %arg1, %arg2) {slice_sizes = dense<[4]> : tensor<1xi64>} : (tensor<3x4xi32>, tensor<i64>, tensor<i64>) -> tensor<1x4xi32>
  func.return %0 : tensor<1x4xi32>
}

// -----

func.func @dynamic_slice_c2(%arg0: tensor<3x4xi32>, %arg1: tensor<i64>) -> tensor<1x4xi32> {
  // expected-error@+1 {{has mismatched number of start indices (1) and the rank of operand (2)}}
  %0 = "stablehlo.dynamic_slice"(%arg0, %arg1) {slice_sizes = dense<[1]> : tensor<1xi64>} : (tensor<3x4xi32>, tensor<i64>) -> tensor<1x4xi32>
  func.return %0 : tensor<1x4xi32>
}

// -----

func.func @dynamic_slice_c3(%arg0: tensor<3x4xi32>, %arg1: tensor<i32>, %arg2: tensor<i64>) -> tensor<1x4xi32> {
  // expected-error@+1 {{start indices must have same element type}}
  %0 = "stablehlo.dynamic_slice"(%arg0, %arg1, %arg2) {slice_sizes = dense<[1, 4]> : tensor<2xi64>} : (tensor<3x4xi32>, tensor<i32>, tensor<i64>) -> tensor<1x4xi32>
  func.return %0 : tensor<1x4xi32>
}

// -----

func.func @dynamic_slice_c4(%arg0: tensor<3x4xi32>, %arg1: tensor<i64>, %arg2: tensor<i64>) -> tensor<1x4xi32> {
  // expected-error@+1 {{has negative size index to dynamic slice: -1}}
  %0 = "stablehlo.dynamic_slice"(%arg0, %arg1, %arg2) {slice_sizes = dense<[-1, 4]> : tensor<2xi64>} : (tensor<3x4xi32>, tensor<i64>, tensor<i64>) -> tensor<1x4xi32>
  func.return %0 : tensor<1x4xi32>
}

// -----

func.func @dynamic_slice_c4(%arg0: tensor<3x4xi32>, %arg1: tensor<i64>, %arg2: tensor<i64>) -> tensor<1x4xi32> {
  // expected-error@+1 {{has slice size 10 greater than dimension size 4 in dimension 1 of operand}}
  %0 = "stablehlo.dynamic_slice"(%arg0, %arg1, %arg2) {slice_sizes = dense<[1, 10]> : tensor<2xi64>} : (tensor<3x4xi32>, tensor<i64>, tensor<i64>) -> tensor<1x4xi32>
  func.return %0 : tensor<1x4xi32>
}

// -----

func.func @dynamic_slice_c5(%arg0: tensor<3x4xi32>, %arg1: tensor<i64>, %arg2: tensor<i64>) -> tensor<2x4xi32> {
  // expected-error@+1 {{inferred type(s) 'tensor<1x4xi32>' are incompatible with return type(s) of operation 'tensor<2x4xi32>'}}
  %0 = "stablehlo.dynamic_slice"(%arg0, %arg1, %arg2) {slice_sizes = dense<[1, 4]> : tensor<2xi64>} : (tensor<3x4xi32>, tensor<i64>, tensor<i64>) -> tensor<2x4xi32>
  func.return %0 : tensor<2x4xi32>
}

// -----

// CHECK-LABEL: func @dynamic_slice_dynamic_dim
func.func @dynamic_slice_dynamic_dim(%arg0: tensor<?x4xi32>, %arg1: tensor<i64>, %arg2: tensor<i64>) -> tensor<1x4xi32> {
  %0 = "stablehlo.dynamic_slice"(%arg0, %arg1, %arg2) {slice_sizes = dense<[1, 4]> : tensor<2xi64>} : (tensor<?x4xi32>, tensor<i64>, tensor<i64>) -> tensor<1x4xi32>
  func.return %0 : tensor<1x4xi32>
}

// -----

func.func @dynamic_slice_i3(%arg0: tensor<3x4xi32>, %arg1: tensor<i64>, %arg2: tensor<i64>) -> tensor<1x4xi32> {
  // expected-error@+1 {{slice_sizes should be rank 1, but got rank 0.}}
  %0 = "stablehlo.dynamic_slice"(%arg0, %arg1, %arg2) {slice_sizes = dense<1> : tensor<i64>} : (tensor<3x4xi32>, tensor<i64>, tensor<i64>) -> tensor<1x4xi32>
  func.return %0 : tensor<1x4xi32>
}

// -----

// CHECK-LABEL: @dynamic_update_slice
func.func @dynamic_update_slice(%operand: tensor<3x4xi64>, %update: tensor<1x4xi64>, %start_indices0: tensor<i64>, %start_indices1: tensor<i64>) -> tensor<3x4xi64> {
  %0 = "stablehlo.dynamic_update_slice"(%operand, %update, %start_indices0, %start_indices1) : (tensor<3x4xi64>, tensor<1x4xi64>, tensor<i64>, tensor<i64>) -> tensor<3x4xi64>
  func.return %0 : tensor<3x4xi64>
}

// -----

func.func @dynamic_update_slice_c1(%operand: tensor<3x4xi64>, %update: tensor<1x4xi64>, %start_indices0: tensor<i64>, %start_indices1: tensor<i64>) -> tensor<3x5xi64> {
  // expected-error@+1 {{op inferred type(s) 'tensor<3x4xi64>' are incompatible with return type(s) of operation 'tensor<3x5xi64>'}}
  %0 = "stablehlo.dynamic_update_slice"(%operand, %update, %start_indices0, %start_indices1) : (tensor<3x4xi64>, tensor<1x4xi64>, tensor<i64>, tensor<i64>) -> tensor<3x5xi64>
  func.return %0 : tensor<3x5xi64>
}

// -----

func.func @dynamic_update_slice_c3(%operand: tensor<3x4xi64>, %update: tensor<2xi64>, %start_indices0: tensor<i64>, %start_indices1: tensor<i64>) -> tensor<3x4xi64> {
  // expected-error@+1 {{update rank does not match operand rank: 1 vs 2.}}
  %0 = "stablehlo.dynamic_update_slice"(%operand, %update, %start_indices0, %start_indices1) : (tensor<3x4xi64>, tensor<2xi64>, tensor<i64>, tensor<i64>) -> tensor<3x4xi64>
  func.return %0 : tensor<3x4xi64>
}

// -----

func.func @dynamic_update_slice_c4(%operand: tensor<3x4xi64>, %update: tensor<1x2xi64>, %start_indices0: tensor<i64>) -> tensor<3x4xi64> {
  // expected-error@+1 {{expects number of start_indices to match operand rank: 1 vs 2.}}
  %0 = "stablehlo.dynamic_update_slice"(%operand, %update, %start_indices0) : (tensor<3x4xi64>, tensor<1x2xi64>, tensor<i64>) -> tensor<3x4xi64>
  func.return %0 : tensor<3x4xi64>
}

// -----

func.func @dynamic_update_slice_c5(%operand: tensor<11x3x4xi32>, %update: tensor<1x3x4xi32>, %start_indices0: tensor<i32>, %start_indices1: tensor<i64>, %start_indices2: tensor<i64>) -> tensor<11x3x4xi32> {
  // expected-error@+1 {{start indices must have same element type}}
  %0 = "stablehlo.dynamic_update_slice"(%operand, %update, %start_indices0, %start_indices1, %start_indices2) : (tensor<11x3x4xi32>, tensor<1x3x4xi32>, tensor<i32>, tensor<i64>, tensor<i64>) -> tensor<11x3x4xi32>
  func.return %0 : tensor<11x3x4xi32>
}

// -----

func.func @dynamic_update_slice_c6(%operand: tensor<3x4xi64>, %update: tensor<1x5xi64>, %start_indices0: tensor<i64>, %start_indices1: tensor<i64>) -> tensor<3x4xi64> {
  // expected-error@+1 {{expects size at dimension 1 of update to be in range [0, 4]. Got: 5.}}
  %0 = "stablehlo.dynamic_update_slice"(%operand, %update, %start_indices0, %start_indices1) : (tensor<3x4xi64>, tensor<1x5xi64>, tensor<i64>, tensor<i64>) -> tensor<3x4xi64>
  func.return %0 : tensor<3x4xi64>
}

// -----

// CHECK-LABEL: @dynamic_update_slice_dynamic_dim
func.func @dynamic_update_slice_dynamic_dim(%operand: tensor<?x4xi64>, %update: tensor<1x4xi64>, %start_indices0: tensor<i64>, %start_indices1: tensor<i64>) -> tensor<3x4xi64> {
  %0 = "stablehlo.dynamic_update_slice"(%operand, %update, %start_indices0, %start_indices1) : (tensor<?x4xi64>, tensor<1x4xi64>, tensor<i64>, tensor<i64>) -> tensor<3x4xi64>
  func.return %0 : tensor<3x4xi64>
}

// -----

// CHECK-LABEL: func @dynamic_update_slice_dynamic_rank_operand
func.func @dynamic_update_slice_dynamic_rank_operand(%operand: tensor<*xi64>, %update: tensor<1x4xi64>, %start_indices0: tensor<i64>, %start_indices1: tensor<i64>) -> tensor<*xi64> {
  %0 = "stablehlo.dynamic_update_slice"(%operand, %update, %start_indices0, %start_indices1) : (tensor<*xi64>, tensor<1x4xi64>, tensor<i64>, tensor<i64>) -> tensor<*xi64>
  func.return %0 : tensor<*xi64>
}

// -----

// CHECK-LABEL: func @dynamic_update_slice_dynamic_rank_update
func.func @dynamic_update_slice_dynamic_rank_update(%operand: tensor<3x4xi64>, %update: tensor<*xi64>, %start_indices0: tensor<i64>, %start_indices1: tensor<i64>) -> tensor<3x4xi64> {
  %0 = "stablehlo.dynamic_update_slice"(%operand, %update, %start_indices0, %start_indices1) : (tensor<3x4xi64>, tensor<*xi64>, tensor<i64>, tensor<i64>) -> tensor<3x4xi64>
  func.return %0 : tensor<3x4xi64>
}

// -----

// CHECK-LABEL: func @dynamic_update_slice_dynamic_sizes
func.func @dynamic_update_slice_dynamic_sizes(%operand: tensor<?x4xi64>, %update: tensor<1x?xi64>, %start_indices0: tensor<i64>, %start_indices1: tensor<i64>) -> tensor<?x4xi64> {
  %0 = "stablehlo.dynamic_update_slice"(%operand, %update, %start_indices0, %start_indices1) : (tensor<?x4xi64>, tensor<1x?xi64>, tensor<i64>, tensor<i64>) -> tensor<?x4xi64>
  func.return %0 : tensor<?x4xi64>
}

// -----

// CHECK-LABEL: func @transpose
func.func @transpose(%arg0: tensor<1x2x3x4xi32>) -> tensor<2x1x4x3xi32> {
  %0 = "stablehlo.transpose"(%arg0) {permutation = dense<[1, 0, 3, 2]> : tensor<4xi64>} : (tensor<1x2x3x4xi32>) -> tensor<2x1x4x3xi32>
  func.return %0: tensor<2x1x4x3xi32>
}

// -----

func.func @transpose_ranked(%arg0: tensor<?x?x?x?xi32>) ->  tensor<?x?x?x?xi32> {
  %0 = "stablehlo.transpose"(%arg0) {permutation = dense<[1, 0, 3, 2]> : tensor<4xi64>} : (tensor<?x?x?x?xi32>) -> tensor<?x?x?x?xi32>
  func.return %0: tensor<?x?x?x?xi32>
}

// -----

func.func @transpose_unranked(%arg0: tensor<*xi32>) ->  tensor<*xi32> {
  %0 = "stablehlo.transpose"(%arg0) {permutation = dense<[1, 0, 3, 2]> : tensor<4xi64>} : (tensor<*xi32>) -> tensor<*xi32>
  func.return %0: tensor<*xi32>
}

// -----

func.func @transpose_missing_permutation(%arg0: tensor<1x2x3x4xi32>) -> tensor<2x1x4x3xi32> {
  // expected-error@+1 {{requires attribute 'permutation'}}
  %0 = "stablehlo.transpose"(%arg0) {} : (tensor<1x2x3x4xi32>) -> tensor<2x1x4x3xi32>
  func.return %0: tensor<2x1x4x3xi32>
}

// -----

func.func @transpose_bad_permutations_rank(%arg0: tensor<1x2x3x4xi32>) ->  tensor<2x1x4x3xi32> {
  // expected-error@+1 {{permutation has rank 2 instead of rank 1}}
  %0 = "stablehlo.transpose"(%arg0) {permutation = dense<[[1]]> : tensor<1x1xi64>} : (tensor<1x2x3x4xi32>) -> tensor<2x1x4x3xi32>
  func.return %0: tensor<2x1x4x3xi32>
}

// -----

func.func @transpose_bad_permutations_size(%arg0: tensor<1x2x3x4xi32>) ->  tensor<2x1x4x3xi32> {
  // expected-error@+1 {{TransposeOp operand rank 4 does not match permutation size 1}}
  %0 = "stablehlo.transpose"(%arg0) {permutation = dense<[1]> : tensor<1xi64>} : (tensor<1x2x3x4xi32>) -> tensor<2x1x4x3xi32>
  func.return %0: tensor<2x1x4x3xi32>
}

// -----

func.func @transpose_bad_permutation(%arg0: tensor<1x2x3x4xi32>) ->  tensor<2x1x4x3xi32> {
  // expected-error@+1 {{attribute permutation must be a permutation of [0, 1, 2, 3] but got dense<[1, 0, 3, 9]> : tensor<4xi64>}}
  %0 = "stablehlo.transpose"(%arg0) {permutation = dense<[1, 0, 3, 9]> : tensor<4xi64>} : (tensor<1x2x3x4xi32>) -> tensor<2x1x4x3xi32>
  func.return %0: tensor<2x1x4x3xi32>
}

// -----

func.func @transpose_operand_result_rank_mismatch(%arg0: tensor<1x2x3x4xi32>) ->  tensor<2xi32> {
  // expected-error@+1 {{op inferred type(s) 'tensor<2x1x4x3xi32>' are incompatible with return type(s) of operation 'tensor<2xi32>'}}
  %0 = "stablehlo.transpose"(%arg0) {permutation = dense<[1, 0, 3, 2]> : tensor<4xi64>} : (tensor<1x2x3x4xi32>) -> tensor<2xi32>
  func.return %0: tensor<2xi32>
}

// -----

func.func @transpose_operand_result_permutation_mismatch(%arg0: tensor<1x?x3x?xi32>) ->  tensor<?x2x?x?xi32> {
  // expected-error@+1 {{op inferred type(s) 'tensor<?x1x?x3xi32>' are incompatible with return type(s) of operation 'tensor<?x2x?x?xi32>}}
  %0 = "stablehlo.transpose"(%arg0) {permutation = dense<[1, 0, 3, 2]> : tensor<4xi64>} : (tensor<1x?x3x?xi32>) -> tensor<?x2x?x?xi32>
  func.return %0: tensor<?x2x?x?xi32>
}

// -----

// CHECK-LABEL: func @triangular_solve
func.func @triangular_solve(%arg0: tensor<10x5x4x4xf32>, %arg1: tensor<10x5x4x4xf32>) -> tensor<10x5x4x4xf32> {
  %0 = "stablehlo.triangular_solve"(%arg0, %arg1) {left_side = true, lower = true, transpose_a = #stablehlo<transpose NO_TRANSPOSE>, unit_diagonal = true} : (tensor<10x5x4x4xf32>, tensor<10x5x4x4xf32>) -> tensor<10x5x4x4xf32>
  func.return %0 : tensor<10x5x4x4xf32>
}

// -----

// CHECK-LABEL: func @triangular_solve_dynamic_dims_minor
func.func @triangular_solve_dynamic_dims_minor(%arg0: tensor<10x5x?x4xf32>, %arg1: tensor<10x5x4x4xf32>) -> tensor<10x5x4x4xf32> {
  %0 = "stablehlo.triangular_solve"(%arg0, %arg1) {left_side = true, lower = true, transpose_a = #stablehlo<transpose NO_TRANSPOSE>, unit_diagonal = true} : (tensor<10x5x?x4xf32>, tensor<10x5x4x4xf32>) -> tensor<10x5x4x4xf32>
  func.return %0 : tensor<10x5x4x4xf32>
}

// -----

// CHECK-LABEL: func @triangular_solve_dynamic_dims_shared
func.func @triangular_solve_dynamic_dims_shared(%arg0: tensor<10x5x4x?xf32>, %arg1: tensor<10x5x4x4xf32>) -> tensor<10x5x4x4xf32> {
  %0 = "stablehlo.triangular_solve"(%arg0, %arg1) {left_side = true, lower = true, transpose_a = #stablehlo<transpose NO_TRANSPOSE>, unit_diagonal = true} : (tensor<10x5x4x?xf32>, tensor<10x5x4x4xf32>) -> tensor<10x5x4x4xf32>
  func.return %0 : tensor<10x5x4x4xf32>
}

// -----

// CHECK-LABEL: func @triangular_solve_dynamic_dims_batch
func.func @triangular_solve_dynamic_dims_batch(%arg0: tensor<?x5x4x4xf32>, %arg1: tensor<10x?x4x4xf32>) -> tensor<10x5x4x4xf32> {
  %0 = "stablehlo.triangular_solve"(%arg0, %arg1) {left_side = true, lower = true, transpose_a = #stablehlo<transpose NO_TRANSPOSE>, unit_diagonal = true} : (tensor<?x5x4x4xf32>, tensor<10x?x4x4xf32>) -> tensor<10x5x4x4xf32>
  func.return %0 : tensor<10x5x4x4xf32>
}

// -----

// CHECK-LABEL: func @triangular_solve_unranked
func.func @triangular_solve_unranked(%arg0: tensor<*xf32>, %arg1: tensor<*xf32>) -> tensor<*xf32> {
  %0 = "stablehlo.triangular_solve"(%arg0, %arg1) {left_side = true, lower = true, transpose_a = #stablehlo<transpose NO_TRANSPOSE>, unit_diagonal = true} : (tensor<*xf32>, tensor<*xf32>) -> tensor<*xf32>
  func.return %0 : tensor<*xf32>
}

// -----

// CHECK-LABEL: func @triangular_solve_a_is_unranked
func.func @triangular_solve_a_is_unranked(%arg0: tensor<*xf32>, %arg1: tensor<4x4xf32>) -> tensor<*xf32> {
  %0 = "stablehlo.triangular_solve"(%arg0, %arg1) {left_side = true, lower = true, transpose_a = #stablehlo<transpose NO_TRANSPOSE>, unit_diagonal = true} : (tensor<*xf32>, tensor<4x4xf32>) -> tensor<*xf32>
  func.return %0 : tensor<*xf32>
}

// -----

// CHECK-LABEL: func @triangular_solve_b_is_unranked
func.func @triangular_solve_b_is_unranked(%arg0: tensor<4x4xf32>, %arg1: tensor<*xf32>) -> tensor<*xf32> {
  %0 = "stablehlo.triangular_solve"(%arg0, %arg1) {left_side = true, lower = true, transpose_a = #stablehlo<transpose NO_TRANSPOSE>, unit_diagonal = true} : (tensor<4x4xf32>, tensor<*xf32>) -> tensor<*xf32>
  func.return %0 : tensor<*xf32>
}

// -----

func.func @triangular_solve_rank_less_than_2(%arg0: tensor<4xf32>, %arg1: tensor<4x3xf32>) -> tensor<4x3xf32> {
  // expected-error@+1 {{operand 'a' must have rank >= 2, but got 'tensor<4xf32>'}}
  %0 = "stablehlo.triangular_solve"(%arg0, %arg1) {left_side = true, lower = true, transpose_a = #stablehlo<transpose NO_TRANSPOSE>, unit_diagonal = true} : (tensor<4xf32>, tensor<4x3xf32>) -> tensor<4x3xf32>
  func.return %0 : tensor<4x3xf32>
}

// -----

func.func @triangular_solve_unequal_minor_dims_a(%arg0: tensor<4x3xf32>, %arg1: tensor<4x3xf32>) -> tensor<4x3xf32> {
  // expected-error@+1 {{two minor dimensions of operand 'a' must be compatible, but got 'tensor<4x3xf32>'}}
  %0 = "stablehlo.triangular_solve"(%arg0, %arg1) {left_side = true, lower = true, transpose_a = #stablehlo<transpose NO_TRANSPOSE>, unit_diagonal = true} : (tensor<4x3xf32>, tensor<4x3xf32>) -> tensor<4x3xf32>
  func.return %0 : tensor<4x3xf32>
}

// -----

func.func @triangular_solve_unequal_rank(%arg0: tensor<10x4x4xf32>, %arg1: tensor<4x3xf32>) -> tensor<4x3xf32> {
  // expected-error@+1 {{operands must have equal rank, but got 'tensor<10x4x4xf32>' and 'tensor<4x3xf32>'}}
  %0 = "stablehlo.triangular_solve"(%arg0, %arg1) {left_side = true, lower = true, transpose_a = #stablehlo<transpose NO_TRANSPOSE>, unit_diagonal = true} : (tensor<10x4x4xf32>, tensor<4x3xf32>) -> tensor<4x3xf32>
  func.return %0 : tensor<4x3xf32>
}

// -----

func.func @triangular_solve_mismatch_shared_dim(%arg0: tensor<4x4xf32>, %arg1: tensor<3x4xf32>) -> tensor<3x4xf32> {
  // expected-error@+1 {{shared dimension of operands 'a' and 'b' must be compatible, but got 'tensor<4x4xf32>' and 'tensor<3x4xf32>'}}
  %0 = "stablehlo.triangular_solve"(%arg0, %arg1) {left_side = true, lower = true, transpose_a = #stablehlo<transpose NO_TRANSPOSE>, unit_diagonal = true} : (tensor<4x4xf32>, tensor<3x4xf32>) -> tensor<3x4xf32>
  func.return %0 : tensor<3x4xf32>
}

// -----

func.func @triangular_solve_mismatch_leading_dims(%arg0: tensor<10x5x4x4xf32>, %arg1: tensor<10x6x4x3xf32>) -> tensor<10x6x4x3xf32> {
  // expected-error@+1 {{batch dimensions of the operands must be compatible, but got 'tensor<10x5x4x4xf32>' and 'tensor<10x6x4x3xf32>'}}
  %0 = "stablehlo.triangular_solve"(%arg0, %arg1) {left_side = true, lower = true, transpose_a = #stablehlo<transpose NO_TRANSPOSE>, unit_diagonal = true} : (tensor<10x5x4x4xf32>, tensor<10x6x4x3xf32>) -> tensor<10x6x4x3xf32>
  func.return %0 : tensor<10x6x4x3xf32>
}

// -----

func.func @triangular_solve_mismatch_result_and_b_type(%arg0: tensor<4x4xf32>, %arg1: tensor<4x3xf32>) -> tensor<4x4xf32> {
  // expected-error@+1 {{inferred type(s) 'tensor<4x3xf32>' are incompatible with return type(s) of operation 'tensor<4x4xf32>'}}
  %0 = "stablehlo.triangular_solve"(%arg0, %arg1) {left_side = true, lower = true, transpose_a = #stablehlo<transpose NO_TRANSPOSE>, unit_diagonal = true} : (tensor<4x4xf32>, tensor<4x3xf32>) -> tensor<4x4xf32>
  func.return %0 : tensor<4x4xf32>
}

// -----

func.func @triangular_solve(%arg0: tensor<10x5x4x4xf32>, %arg1: tensor<10x5x4x4xf32>) -> tensor<10x5x4x4xf32> {
  // expected-error@+1 {{Invalid transpose option value for triangular solve}}
  %0 = "stablehlo.triangular_solve"(%arg0, %arg1) {left_side = true, lower = true, transpose_a = #stablehlo<transpose TRANSPOSE_INVALID>, unit_diagonal = true} : (tensor<10x5x4x4xf32>, tensor<10x5x4x4xf32>) -> tensor<10x5x4x4xf32>
  func.return %0 : tensor<10x5x4x4xf32>
}

// -----

// CHECK-LABEL: func @tuple
func.func @tuple(%arg0: tensor<1xi32>, %arg1: tensor<1x2xf32>) -> tuple<tensor<1xi32>, tensor<1x2xf32>> {
  %0 = "stablehlo.tuple"(%arg0, %arg1) : (tensor<1xi32>, tensor<1x2xf32>) -> tuple<tensor<1xi32>, tensor<1x2xf32>>
  func.return %0: tuple<tensor<1xi32>, tensor<1x2xf32>>
}

// -----

func.func @tuple_token(%arg0: tensor<f32>, %arg1: !stablehlo.token) -> tuple<tensor<f32>, !stablehlo.token> {
  %0 = "stablehlo.tuple"(%arg0, %arg1) : (tensor<f32>, !stablehlo.token) -> tuple<tensor<f32>, !stablehlo.token>
  func.return %0 : tuple<tensor<f32>, !stablehlo.token>
}

// -----

func.func @tuple_arg_size_mismatch(%arg0: tensor<f32>, %arg1: tensor<f32>) -> tuple<tensor<f32>, tensor<f32>, tensor<f32>> {
  // expected-error@+1 {{'tuple<tensor<f32>, tensor<f32>>' are incompatible with return type(s) of operation 'tuple<tensor<f32>, tensor<f32>, tensor<f32>>'}}
  %0 = "stablehlo.tuple"(%arg0, %arg1) : (tensor<f32>, tensor<f32>) -> tuple<tensor<f32>, tensor<f32>, tensor<f32>>
  func.return %0 : tuple<tensor<f32>, tensor<f32>, tensor<f32>>
}

// -----

func.func @tuple_type_mismatch(%arg0: tensor<f32>, %arg1: tensor<f32>) -> tuple<tensor<f32>, tensor<i32>> {
  // expected-error@+1 {{inferred type(s) 'tuple<tensor<f32>, tensor<f32>>' are incompatible with return type(s) of operation 'tuple<tensor<f32>, tensor<i32>>'}}
  %0 = "stablehlo.tuple"(%arg0, %arg1) : (tensor<f32>, tensor<f32>) -> tuple<tensor<f32>, tensor<i32>>
  func.return %0 : tuple<tensor<f32>, tensor<i32>>
}

// -----

func.func @get_tuple_element(%arg0: tuple<tensor<f32>, tensor<i32>>) -> tensor<f32> {
  %0 = "stablehlo.get_tuple_element"(%arg0) {index = 0 : i32} : (tuple<tensor<f32>, tensor<i32>>) -> tensor<f32>
  func.return %0 : tensor<f32>
}

// -----

func.func @get_tuple_element_token(%arg0: tuple<tensor<f32>, !stablehlo.token>) -> !stablehlo.token {
  %0 = "stablehlo.get_tuple_element"(%arg0) {index = 1 : i32} : (tuple<tensor<f32>, !stablehlo.token>) -> !stablehlo.token
  func.return %0 : !stablehlo.token
}

// -----

func.func @get_tuple_element_bad_type(%arg0: tuple<tensor<f32>, tensor<i32>>) -> tensor<i32> {
  // expected-error@+1 {{inferred type(s) 'tensor<f32>' are incompatible with return type(s) of operation 'tensor<i32>'}}
  %0 = "stablehlo.get_tuple_element"(%arg0) {index = 0 : i32} : (tuple<tensor<f32>, tensor<i32>>) -> tensor<i32>
  func.return %0 : tensor<i32>
}

// -----

func.func @get_tuple_element_index_out_of_bounds(%arg0: tuple<tensor<f32>, tensor<i32>>) -> tensor<f32> {
  // expected-error@+1 {{index 2 is out of bounds of operand with size 2}}
  %0 = "stablehlo.get_tuple_element"(%arg0) {index = 2 : i32} : (tuple<tensor<f32>, tensor<i32>>) -> tensor<f32>
  func.return %0 : tensor<f32>
}

// -----

// CHECK-LABEL: func @and_i32_type
func.func @and_i32_type(%arg0: tensor<4xi32>, %arg1: tensor<4xi32>) -> tensor<4xi32> {
  %0 = "stablehlo.and"(%arg0, %arg1) : (tensor<4xi32>, tensor<4xi32>) -> tensor<4xi32>
  func.return %0 : tensor<4xi32>
}

// -----
// CHECK-LABEL: func @or_i1_type
func.func @or_i1_type(%arg0: tensor<4xi1>, %arg1: tensor<4xi1>) -> tensor<4xi1> {
  %0 = "stablehlo.or"(%arg0, %arg1) : (tensor<4xi1>, tensor<4xi1>) -> tensor<4xi1>
  func.return %0 : tensor<4xi1>
}

// -----

func.func @or_invalid_f32_type(%arg0: tensor<4xf32>, %arg1: tensor<4xf32>) -> tensor<4xf32> {
  // expected-error@+1 {{but got 'tensor<4xf32>'}}
  %0 = "stablehlo.or"(%arg0, %arg1) : (tensor<4xf32>, tensor<4xf32>) -> tensor<4xf32>
  func.return %0 : tensor<4xf32>
}

// -----

func.func @floor_invalid_i32_type(%arg0: tensor<4xi32>) -> tensor<4xi32> {
  // expected-error@+1 {{must be tensor of f8E4M3FN type or f8E5M2 type or f8E4M3FNUZ type or f8E5M2FNUZ type or 16-bit float or 32-bit float or 64-bit float or bfloat16 type values, but got 'tensor<4xi32>'}}
  %0 = "stablehlo.floor"(%arg0) : (tensor<4xi32>) -> tensor<4xi32>
  func.return %0 : tensor<4xi32>
}

// -----

// Verifiers HLO constant op custom printing and parsing.
// CHECK-LABEL: func @constants
func.func @constants() -> () {
  // CHECK: stablehlo.constant dense<0> : tensor<i32>
  %0 = "stablehlo.constant"() {value = dense<0> : tensor<i32>} : () -> (tensor<i32>)

  // CHECK: stablehlo.constant {extra_attr = 3 : i32} dense<0> : tensor<i32>
  %1 = "stablehlo.constant"() {extra_attr = 3 : i32, value = dense<0> : tensor<i32>} : () -> (tensor<i32>)
  func.return
}

// -----

func.func @constant_invalid() -> () {
  // expected-error@+1 {{'stablehlo.constant' op inferred type(s) 'tensor<i32>' are incompatible with return type(s) of operation 'tensor<3xi32>'}}
  %0 = "stablehlo.constant"() {value = dense<0> : tensor<i32>} : () -> (tensor<3xi32>)
  func.return
}

// -----

func.func @constant_invalid() -> () {
  // expected-error@+1 {{op result #0 must be statically shaped tensor}}
  %0 = "stablehlo.constant"() {value = dense<1> : tensor<i32>} : () -> tensor<?xi32>
  func.return
}

// -----

func.func @constant_invalid() -> () {
  // expected-error@+1 {{elements literal type must have static shape}}
  %0 = "stablehlo.constant"() {value = dense<1> : tensor<?xi32>} : () -> tensor<?xi32>
  func.return
}

// -----

// CHECK-LABEL: func @sort
func.func @sort(%input0: tensor<16x16xf32>, %input1: tensor<16x16xi32>) {
  %0:2 = "stablehlo.sort"(%input0, %input1) ({
  ^bb0(%arg0: tensor<f32>, %arg1: tensor<f32>, %arg2: tensor<i32>, %arg3: tensor<i32>):
    %7 = "stablehlo.compare"(%arg0, %arg1) {comparison_direction = #stablehlo<comparison_direction GT>} : (tensor<f32>, tensor<f32>) -> tensor<i1>
    "stablehlo.return"(%7) : (tensor<i1>) -> ()
  }) {dimension = 1 : i64, is_stable = true} : (tensor<16x16xf32>, tensor<16x16xi32>) -> (tensor<16x16xf32>, tensor<16x16xi32>)
  func.return
}

// -----

func.func @sort_no_operands() {
  // expected-error @+1 {{expected named operation to have at least 1 result}}
  %0:0 = "stablehlo.sort"() ({
  ^bb0(%arg1: tensor<f32>, %arg2: tensor<f32>, %arg3: tensor<i32>, %arg4: tensor<i32>):
    %7 = "stablehlo.compare"(%arg1, %arg2) {comparison_direction = #stablehlo<comparison_direction GT>} : (tensor<f32>, tensor<f32>) -> tensor<i1>
    "stablehlo.return"(%7) : (tensor<i1>) -> ()
  }) {dimension = 1 : i64, is_stable = true} : () -> ()
  func.return
}

// -----

// CHECK-LABEL: func @sort_unknown_rank
func.func @sort_unknown_rank(%input0: tensor<*xf32>, %input1: tensor<16x16xi32>) {
  %0:2 = "stablehlo.sort"(%input0, %input1) ({
  ^bb0(%arg0: tensor<f32>, %arg1: tensor<f32>, %arg2: tensor<i32>, %arg3: tensor<i32>):
    %7 = "stablehlo.compare"(%arg0, %arg1) {comparison_direction = #stablehlo<comparison_direction GT>} : (tensor<f32>, tensor<f32>) -> tensor<i1>
    %8 = "stablehlo.select"(%7, %7, %7) : (tensor<i1>, tensor<i1>, tensor<i1>) -> tensor<*xi1>
    "stablehlo.return"(%8) : (tensor<*xi1>) -> ()
  }) {dimension = 1 : i64, is_stable = true} : (tensor<*xf32>, tensor<16x16xi32>) -> (tensor<16x16xf32>, tensor<16x16xi32>)
  func.return
}

// -----

func.func @sort_dynamism(%input0: tensor<?x16xf32>, %input1: tensor<16x16xi32>) {
  %0:2 = "stablehlo.sort"(%input0, %input1) ({
  ^bb0(%arg0: tensor<f32>, %arg1: tensor<f32>, %arg2: tensor<i32>, %arg3: tensor<i32>):
    %7 = "stablehlo.compare"(%arg0, %arg1) {comparison_direction = #stablehlo<comparison_direction GT>} : (tensor<f32>, tensor<f32>) -> tensor<i1>
    "stablehlo.return"(%7) : (tensor<i1>) -> ()
  }) {dimension = 1 : i64, is_stable = true} : (tensor<?x16xf32>, tensor<16x16xi32>) -> (tensor<16x16xf32>, tensor<16x16xi32>)
  func.return
}

// -----

func.func @sort_unknown_rank(%input0: tensor<*xf32>, %input1: tensor<16x16xi32>) {
  // expected-error @+1 {{comparator block argument #0 should be of type 'tensor<f32>' but got 'tensor<i32>'}}
  %0:2 = "stablehlo.sort"(%input0, %input1) ({
  ^bb0(%arg0: tensor<i32>, %arg1: tensor<i32>, %arg2: tensor<i32>, %arg3: tensor<i32>):
    %7 = "stablehlo.compare"(%arg0, %arg1) {comparison_direction = #stablehlo<comparison_direction GT>} : (tensor<i32>, tensor<i32>) -> tensor<i1>
    "stablehlo.return"(%7) : (tensor<i1>) -> ()
  }) {dimension = 1 : i64, is_stable = true} : (tensor<*xf32>, tensor<16x16xi32>) -> (tensor<16x16xf32>, tensor<16x16xi32>)
  func.return
}

// -----

func.func @sort_different_dims(%input0: tensor<16x8xf32>, %input1: tensor<16x16xi32>) {
  // expected-error @+1 {{op requires the same shape for all operands and results}}
  %0:2 = "stablehlo.sort"(%input0, %input1) ({
  ^bb0(%arg0: tensor<f32>, %arg1: tensor<f32>, %arg2: tensor<i32>, %arg3: tensor<i32>):
    %7 = "stablehlo.compare"(%arg0, %arg1) {comparison_direction = #stablehlo<comparison_direction GT>} : (tensor<f32>, tensor<f32>) -> tensor<i1>
    "stablehlo.return"(%7) : (tensor<i1>) -> ()
  }) {dimension = 1 : i64, is_stable = true} : (tensor<16x8xf32>, tensor<16x16xi32>) -> (tensor<16x16xf32>, tensor<16x16xi32>)
  func.return
}

// -----

func.func @sort_dim_out_of_range(%input0: tensor<16x16xf32>, %input1: tensor<16x16xi32>) {
  // expected-error @+1 {{dimension attribute value must be in range [-2, 2), but found 10}}
  %0:2 = "stablehlo.sort"(%input0, %input1) ({
  ^bb0(%arg0: tensor<f32>, %arg1: tensor<f32>, %arg2: tensor<i32>, %arg3: tensor<i32>):
    %7 = "stablehlo.compare"(%arg0, %arg1) {comparison_direction = #stablehlo<comparison_direction GT>} : (tensor<f32>, tensor<f32>) -> tensor<i1>
    "stablehlo.return"(%7) : (tensor<i1>) -> ()
  }) {dimension = 10 : i64, is_stable = true} : (tensor<16x16xf32>, tensor<16x16xi32>) -> (tensor<16x16xf32>, tensor<16x16xi32>)
  func.return
}

// -----

func.func @sort_dim_out_of_range(%input0: tensor<16x16xf32>, %input1: tensor<16x16xi32>) {
  // expected-error @+1 {{dimension attribute value must be in range [-2, 2), but found -3}}
  %0:2 = "stablehlo.sort"(%input0, %input1) ({
  ^bb0(%arg0: tensor<f32>, %arg1: tensor<f32>, %arg2: tensor<i32>, %arg3: tensor<i32>):
    %7 = "stablehlo.compare"(%arg0, %arg1) {comparison_direction = #stablehlo<comparison_direction GT>} : (tensor<f32>, tensor<f32>) -> tensor<i1>
    "stablehlo.return"(%7) : (tensor<i1>) -> ()
  }) {dimension = -3 : i64, is_stable = true} : (tensor<16x16xf32>, tensor<16x16xi32>) -> (tensor<16x16xf32>, tensor<16x16xi32>)
  func.return
}

// -----

func.func @sort_wrong_block_arg_count(%input0: tensor<16x16xf32>, %input1: tensor<16x16xi32>) {
  // expected-error @+1 {{comparator block should have 4 arguments}}
  %0:2 = "stablehlo.sort"(%input0, %input1) ({
  ^bb0(%arg0: tensor<f32>, %arg1: tensor<f32>):
    %7 = "stablehlo.compare"(%arg0, %arg1) {comparison_direction = #stablehlo<comparison_direction GT>} : (tensor<f32>, tensor<f32>) -> tensor<i1>
    "stablehlo.return"(%7) : (tensor<i1>) -> ()
  }) {dimension = 1 : i64, is_stable = true} : (tensor<16x16xf32>, tensor<16x16xi32>) -> (tensor<16x16xf32>, tensor<16x16xi32>)
  func.return
}

// -----

func.func @sort_wrong_block_arg_type(%input0: tensor<16x16xf32>, %input1: tensor<16x16xi32>) {
  // expected-error @+1 {{comparator block argument #3 should be of type 'tensor<i32>' but got 'tensor<f32>'}}
  %0:2 = "stablehlo.sort"(%input0, %input1) ({
  ^bb0(%arg0: tensor<f32>, %arg1: tensor<f32>, %arg2: tensor<i32>, %arg3: tensor<f32>):
    %7 = "stablehlo.compare"(%arg0, %arg1) {comparison_direction = #stablehlo<comparison_direction GT>} : (tensor<f32>, tensor<f32>) -> tensor<i1>
    "stablehlo.return"(%7) : (tensor<i1>) -> ()
  }) {dimension = 1 : i64, is_stable = true} : (tensor<16x16xf32>, tensor<16x16xi32>) -> (tensor<16x16xf32>, tensor<16x16xi32>)
  func.return
}

// -----

func.func @sort_invalid_comparator_return_type(%input0: tensor<16x16xf32>, %input1: tensor<16x16xi32>) {
  // expected-error @+1 {{comparator must return tensor<i1> but got 'tensor<3xi64>'}}
  %0:2 = "stablehlo.sort"(%input0, %input1) ({
  ^bb0(%arg0: tensor<f32>, %arg1: tensor<f32>, %arg2: tensor<i32>, %arg3: tensor<i32>):
    %cst = stablehlo.constant dense<[2, 3, 5]> : tensor<3xi64>
    "stablehlo.return"(%cst) : (tensor<3xi64>) -> ()
  }) {dimension = 1 : i64, is_stable = true} : (tensor<16x16xf32>, tensor<16x16xi32>) -> (tensor<16x16xf32>, tensor<16x16xi32>)
  func.return
}

// -----

func.func @sort_invalid_comparator_return_type(%input0: tensor<16x16xf32>, %input1: tensor<16x16xi32>) {
  // expected-error @+1 {{comparator must return tensor<i1> but got 'tensor<i32>'}}
  %0:2 = "stablehlo.sort"(%input0, %input1) ({
  ^bb0(%arg0: tensor<f32>, %arg1: tensor<f32>, %arg2: tensor<i32>, %arg3: tensor<i32>):
    "stablehlo.return"(%arg2) : (tensor<i32>) -> ()
  }) {dimension = 1 : i64, is_stable = true} : (tensor<16x16xf32>, tensor<16x16xi32>) -> (tensor<16x16xf32>, tensor<16x16xi32>)
  func.return
}

// -----

func.func @sort_invalid_comparator_return_type(%input0: tensor<16x16xf32>, %input1: tensor<16x16xi32>) {
  // expected-error @+1 {{comparator must return single output but got 2}}
  %0:2 = "stablehlo.sort"(%input0, %input1) ({
  ^bb0(%arg0: tensor<f32>, %arg1: tensor<f32>, %arg2: tensor<i32>, %arg3: tensor<i32>):
    %7 = "stablehlo.compare"(%arg0, %arg1) {compare_type = #stablehlo<comparison_type FLOAT>, comparison_direction = #stablehlo<comparison_direction GT>} : (tensor<f32>, tensor<f32>) -> tensor<i1>
    "stablehlo.return"(%7, %7) : (tensor<i1>, tensor<i1>) -> ()
  }) {dimension = 1 : i64, is_stable = true} : (tensor<16x16xf32>, tensor<16x16xi32>) -> (tensor<16x16xf32>, tensor<16x16xi32>)
  func.return
}

// -----

func.func @sort_invalid_return_types(%input0: tensor<16x16xf32>, %input1: tensor<16x16xi32>) {
  // expected-error @+1 {{op inferred type(s) 'tensor<16x16xf32>', 'tensor<16x16xi32>' are incompatible with return type(s) of operation 'tensor<16x16xf32>'}}
  %0 = "stablehlo.sort"(%input0, %input1) ({
  ^bb0(%arg0: tensor<f32>, %arg1: tensor<f32>, %arg2: tensor<i32>, %arg3: tensor<i32>):
    %7 = "stablehlo.compare"(%arg0, %arg1) {compare_type = #stablehlo<comparison_type FLOAT>, comparison_direction = #stablehlo<comparison_direction GT>} : (tensor<f32>, tensor<f32>) -> tensor<i1>
    "stablehlo.return"(%7) : (tensor<i1>) -> ()
  }) {dimension = 1 : i64, is_stable = true} : (tensor<16x16xf32>, tensor<16x16xi32>) -> (tensor<16x16xf32>)
  func.return
}

// -----

func.func @sort_invalid_return_types(%input0: tensor<16x16xf32>, %input1: tensor<16x16xi32>) {
  // expected-error @+1 {{inferred type(s) 'tensor<16x16xf32>', 'tensor<16x16xi32>' are incompatible with return type(s) of operation 'tensor<16x16xf32>', 'tensor<16x16xf32>'}}
  %0:2 = "stablehlo.sort"(%input0, %input1) ({
  ^bb0(%arg0: tensor<f32>, %arg1: tensor<f32>, %arg2: tensor<i32>, %arg3: tensor<i32>):
    %7 = "stablehlo.compare"(%arg0, %arg1) {compare_type = #stablehlo<comparison_type FLOAT>, comparison_direction = #stablehlo<comparison_direction GT>} : (tensor<f32>, tensor<f32>) -> tensor<i1>
    "stablehlo.return"(%7) : (tensor<i1>) -> ()
  }) {dimension = 1 : i64, is_stable = true} : (tensor<16x16xf32>, tensor<16x16xi32>) -> (tensor<16x16xf32>, tensor<16x16xf32>)
  func.return
}

// -----

func.func @reshape_invalid_shapes(%operand: tensor<2x4xf32>) -> tensor<3x3xf32> {
  // expected-error @+1 {{number of output elements (9) doesn't match expected number of elements (8)}}
  %0 = "stablehlo.reshape"(%operand) : (tensor<2x4xf32>) -> tensor<3x3xf32>
  func.return %0 : tensor<3x3xf32>
}

// -----

// CHECK-LABEL: func @reverse
func.func @reverse(%operand: tensor<3x2xi32>) -> tensor<3x2xi32> {
  %0 = "stablehlo.reverse"(%operand) {
    dimensions = dense<[0, 1]> : tensor<2xi64>
  } : (tensor<3x2xi32>) -> tensor<3x2xi32>
  func.return %0 : tensor<3x2xi32>
}

// -----

func.func @reverse_c2(%operand: tensor<3x2xi32>) -> tensor<3x2xi32> {
  // expected-error @+1 {{dimensions should be unique. Got: 0, 0}}
  %0 = "stablehlo.reverse"(%operand) {
    dimensions = dense<[0, 0]> : tensor<2xi64>
  } : (tensor<3x2xi32>) -> tensor<3x2xi32>
  func.return %0 : tensor<3x2xi32>
}

// -----

func.func @reverse_c3(%operand: tensor<*xi32>) -> tensor<*xi32> {
  // expected-error @+1 {{all dimensions should be non-negative. Got dimension: -1.}}
  %0 = "stablehlo.reverse"(%operand) {
    dimensions = dense<-1> : tensor<1xi64>
  } : (tensor<*xi32>) -> tensor<*xi32>
  func.return %0 : tensor<*xi32>
}

// -----

func.func @reverse_c3(%operand: tensor<3x2xi32>) -> tensor<3x2xi32> {
  // expected-error @+1 {{all dimensions should be non-negative. Got dimension: -1.}}
  %0 = "stablehlo.reverse"(%operand) {
    dimensions = dense<-1> : tensor<1xi64>
  } : (tensor<3x2xi32>) -> tensor<3x2xi32>
  func.return %0 : tensor<3x2xi32>
}

// -----

func.func @reverse_c3(%operand: tensor<3x2xi32>) -> tensor<3x2xi32> {
  // expected-error @+1 {{all dimensions should be between [0, 2). Got dimension: 2.}}
  %0 = "stablehlo.reverse"(%operand) {
    dimensions = dense<2> : tensor<1xi64>
  } : (tensor<3x2xi32>) -> tensor<3x2xi32>
  func.return %0 : tensor<3x2xi32>
}

// -----

func.func @reverse_i2(%operand: tensor<3x2xi32>) -> tensor<3x2xi32> {
  // expected-error @+1 {{dimensions has rank 0 instead of required rank 1.}}
  %0 = "stablehlo.reverse"(%operand) {
    dimensions = dense<2> : tensor<i64>
  } : (tensor<3x2xi32>) -> tensor<3x2xi32>
  func.return %0 : tensor<3x2xi32>
}

// -----

// CHECK-LABEL: func @dot_general
func.func @dot_general(%arg0: tensor<2x3x4xf32>, %arg1: tensor<2x3x5xf32>) -> tensor<2x4x5xf32> {
  %0 = "stablehlo.dot_general"(%arg0, %arg1) {
    dot_dimension_numbers = #stablehlo.dot<
      lhs_batching_dimensions = [0],
      rhs_batching_dimensions = [0],
      lhs_contracting_dimensions = [1],
      rhs_contracting_dimensions = [1]
    >
  } : (tensor<2x3x4xf32>, tensor<2x3x5xf32>) -> tensor<2x4x5xf32>
  func.return %0 : tensor<2x4x5xf32>
}

// -----

func.func @dot_general(%arg0: tensor<1x?x1x?xf32>, %arg1: tensor<?x1x?x1x?xf32>) {
  %0 = "stablehlo.dot_general"(%arg0, %arg1) {
    dot_dimension_numbers = #stablehlo.dot<
      lhs_batching_dimensions = [0, 1],
      rhs_batching_dimensions = [0, 1],
      lhs_contracting_dimensions = [2, 3],
      rhs_contracting_dimensions = [2, 3]
    >
  } : (tensor<1x?x1x?xf32>, tensor<?x1x?x1x?xf32>) -> tensor<?x?x?xf32>
  func.return
}

// -----

func.func @dot_general(%arg0: tensor<*xf32>, %arg1: tensor<*xf32>) {
  %0 = "stablehlo.dot_general"(%arg0, %arg1) {
    dot_dimension_numbers = #stablehlo.dot<
      lhs_batching_dimensions = [0],
      rhs_batching_dimensions = [0],
      lhs_contracting_dimensions = [1],
      rhs_contracting_dimensions = [1]
    >
  } : (tensor<*xf32>, tensor<*xf32>) -> tensor<*xf32>
  func.return
}

// -----

func.func @dot_general(%arg0: tensor<?x?x?xf32>, %arg1: tensor<*xf32>) {
  %0 = "stablehlo.dot_general"(%arg0, %arg1) {
    dot_dimension_numbers = #stablehlo.dot<
      lhs_batching_dimensions = [0],
      rhs_batching_dimensions = [0],
      lhs_contracting_dimensions = [1],
      rhs_contracting_dimensions = [1]
    >
  } : (tensor<?x?x?xf32>, tensor<*xf32>) -> tensor<?x?x?xf32>
  func.return
}


// -----

func.func @dot_general(%arg0: tensor<?x?x?xf32>, %arg1: tensor<*xf32>) {
  %0 = "stablehlo.dot_general"(%arg0, %arg1) {
    dot_dimension_numbers = #stablehlo.dot<
      lhs_batching_dimensions = [0],
      rhs_batching_dimensions = [0],
      lhs_contracting_dimensions = [1],
      rhs_contracting_dimensions = [1]
    >
  } : (tensor<?x?x?xf32>, tensor<*xf32>) -> tensor<?x?x?xf32>
  func.return
}

// -----

func.func @dot_general(%arg0: tensor<?x?x?xf32>, %arg1: tensor<?x?x?xf32>) {
  // expected-error @+1 {{lhs and rhs should have the same number of batching dimensions}}
  %0 = "stablehlo.dot_general"(%arg0, %arg1) {
    dot_dimension_numbers = #stablehlo.dot<
      lhs_batching_dimensions = [0],
      rhs_batching_dimensions = [],
      lhs_contracting_dimensions = [1],
      rhs_contracting_dimensions = [1]
    >
  } : (tensor<?x?x?xf32>, tensor<?x?x?xf32>) -> tensor<?x?x?xf32>
  func.return
}

// -----

func.func @dot_general(%arg0: tensor<*xf32>, %arg1: tensor<*xf32>) {
  // expected-error @+1 {{lhs and rhs should have the same number of batching dimensions}}
  %0 = "stablehlo.dot_general"(%arg0, %arg1) {
    dot_dimension_numbers = #stablehlo.dot<
      lhs_batching_dimensions = [0],
      rhs_batching_dimensions = [],
      lhs_contracting_dimensions = [1],
      rhs_contracting_dimensions = [1]
    >
  } : (tensor<*xf32>, tensor<*xf32>) -> tensor<*xf32>
  func.return
}

// -----

func.func @dot_general(%arg0: tensor<?x?x?xf32>, %arg1: tensor<?x?x?xf32>) {
  // expected-error @+1 {{lhs and rhs should have the same number of contracting dimensions}}
  %0 = "stablehlo.dot_general"(%arg0, %arg1) {
    dot_dimension_numbers = #stablehlo.dot<
      lhs_batching_dimensions = [0],
      rhs_batching_dimensions = [0],
      lhs_contracting_dimensions = [],
      rhs_contracting_dimensions = [1]
    >
  } : (tensor<?x?x?xf32>, tensor<?x?x?xf32>) -> tensor<?x?x?xf32>
  func.return
}

// -----

func.func @dot_general(%arg0: tensor<*xf32>, %arg1: tensor<*xf32>) {
  // expected-error @+1 {{lhs and rhs should have the same number of contracting dimensions}}
  %0 = "stablehlo.dot_general"(%arg0, %arg1) {
    dot_dimension_numbers = #stablehlo.dot<
      lhs_batching_dimensions = [0],
      rhs_batching_dimensions = [0],
      lhs_contracting_dimensions = [],
      rhs_contracting_dimensions = [1]
    >
  } : (tensor<*xf32>, tensor<*xf32>) -> tensor<*xf32>
  func.return
}

// -----

func.func @dot_general(%arg0: tensor<?x?x?xf32>, %arg1: tensor<?x?x?xf32>) {
  // expected-error @+1 {{has duplicated dimension from lhs_batching_dimensions and lhs_contracting_dimensions: 0}}
  %0 = "stablehlo.dot_general"(%arg0, %arg1) {
    dot_dimension_numbers = #stablehlo.dot<
      lhs_batching_dimensions = [0, 0],
      rhs_batching_dimensions = [0, 0],
      lhs_contracting_dimensions = [1],
      rhs_contracting_dimensions = [1]
    >
  } : (tensor<?x?x?xf32>, tensor<?x?x?xf32>) -> tensor<?x?x?xf32>
  func.return
}

// -----

func.func @dot_general(%arg0: tensor<*xf32>, %arg1: tensor<*xf32>) {
  // expected-error @+1 {{has duplicated dimension from lhs_batching_dimensions and lhs_contracting_dimensions: 0}}
  %0 = "stablehlo.dot_general"(%arg0, %arg1) {
    dot_dimension_numbers = #stablehlo.dot<
      lhs_batching_dimensions = [0, 0],
      rhs_batching_dimensions = [0, 0],
      lhs_contracting_dimensions = [1],
      rhs_contracting_dimensions = [1]
    >
  } : (tensor<*xf32>, tensor<*xf32>) -> tensor<*xf32>
  func.return
}

// -----

func.func @dot_general(%arg0: tensor<?x?x?xf32>, %arg1: tensor<?x?x?xf32>) {
  // expected-error @+1 {{has duplicated dimension from lhs_batching_dimensions and lhs_contracting_dimensions: 1}}
  %0 = "stablehlo.dot_general"(%arg0, %arg1) {
    dot_dimension_numbers = #stablehlo.dot<
      lhs_batching_dimensions = [0],
      rhs_batching_dimensions = [0],
      lhs_contracting_dimensions = [1, 1],
      rhs_contracting_dimensions = [1, 1]
    >
  } : (tensor<?x?x?xf32>, tensor<?x?x?xf32>) -> tensor<?x?x?xf32>
  func.return
}

// -----

func.func @dot_general(%arg0: tensor<*xf32>, %arg1: tensor<*xf32>) {
  // expected-error @+1 {{has duplicated dimension from lhs_batching_dimensions and lhs_contracting_dimensions: 1}}
  %0 = "stablehlo.dot_general"(%arg0, %arg1) {
    dot_dimension_numbers = #stablehlo.dot<
      lhs_batching_dimensions = [0],
      rhs_batching_dimensions = [0],
      lhs_contracting_dimensions = [1, 1],
      rhs_contracting_dimensions = [1, 1]
    >
  } : (tensor<*xf32>, tensor<*xf32>) -> tensor<*xf32>
  func.return
}

// -----

func.func @dot_general(%arg0: tensor<?x?x?xf32>, %arg1: tensor<?x?x?xf32>) {
  // expected-error @+1 {{has duplicated dimension from lhs_batching_dimensions and lhs_contracting_dimensions: 0}}
  %0 = "stablehlo.dot_general"(%arg0, %arg1) {
    dot_dimension_numbers = #stablehlo.dot<
      lhs_batching_dimensions = [0],
      rhs_batching_dimensions = [0],
      lhs_contracting_dimensions = [0],
      rhs_contracting_dimensions = [1]
    >
  } : (tensor<?x?x?xf32>, tensor<?x?x?xf32>) -> tensor<?x?x?xf32>
  func.return
}

// -----

func.func @dot_general(%arg0: tensor<*xf32>, %arg1: tensor<*xf32>) {
  // expected-error @+1 {{has duplicated dimension from lhs_batching_dimensions and lhs_contracting_dimensions: 0}}
  %0 = "stablehlo.dot_general"(%arg0, %arg1) {
    dot_dimension_numbers = #stablehlo.dot<
      lhs_batching_dimensions = [0],
      rhs_batching_dimensions = [0],
      lhs_contracting_dimensions = [0],
      rhs_contracting_dimensions = [1]
    >
  } : (tensor<*xf32>, tensor<*xf32>) -> tensor<*xf32>
  func.return
}

// -----

func.func @dot_general(%arg0: tensor<?x?x?xf32>, %arg1: tensor<?x?x?xf32>) {
  // expected-error @+1 {{has duplicated dimension from rhs_batching_dimensions and rhs_contracting_dimensions: 0}}
  %0 = "stablehlo.dot_general"(%arg0, %arg1) {
    dot_dimension_numbers = #stablehlo.dot<
      lhs_batching_dimensions = [0],
      rhs_batching_dimensions = [0],
      lhs_contracting_dimensions = [1],
      rhs_contracting_dimensions = [0]
    >
  } : (tensor<?x?x?xf32>, tensor<?x?x?xf32>) -> tensor<?x?x?xf32>
  func.return
}

// -----

func.func @dot_general(%arg0: tensor<*xf32>, %arg1: tensor<*xf32>) {
  // expected-error @+1 {{has duplicated dimension from rhs_batching_dimensions and rhs_contracting_dimensions: 0}}
  %0 = "stablehlo.dot_general"(%arg0, %arg1) {
    dot_dimension_numbers = #stablehlo.dot<
      lhs_batching_dimensions = [0],
      rhs_batching_dimensions = [0],
      lhs_contracting_dimensions = [1],
      rhs_contracting_dimensions = [0]
    >
  } : (tensor<*xf32>, tensor<*xf32>) -> tensor<*xf32>
  func.return
}

// -----

func.func @dot_general(%arg0: tensor<?x?x?xf32>, %arg1: tensor<?x?x?xf32>) {
  // expected-error @+1 {{lhs_batching_dimensions value: -1 is out of range: [0, 3)}}
  %0 = "stablehlo.dot_general"(%arg0, %arg1) {
    dot_dimension_numbers = #stablehlo.dot<
      lhs_batching_dimensions = [-1],
      rhs_batching_dimensions = [0],
      lhs_contracting_dimensions = [1],
      rhs_contracting_dimensions = [1]
    >
  } : (tensor<?x?x?xf32>, tensor<?x?x?xf32>) -> tensor<?x?x?xf32>
  func.return
}

// -----

func.func @dot_general(%arg0: tensor<?x?x?xf32>, %arg1: tensor<?x?x?xf32>) {
  // expected-error @+1 {{lhs_batching_dimensions value: 3 is out of range: [0, 3)}}
  %0 = "stablehlo.dot_general"(%arg0, %arg1) {
    dot_dimension_numbers = #stablehlo.dot<
      lhs_batching_dimensions = [3],
      rhs_batching_dimensions = [0],
      lhs_contracting_dimensions = [1],
      rhs_contracting_dimensions = [1]
    >
  } : (tensor<?x?x?xf32>, tensor<?x?x?xf32>) -> tensor<?x?x?xf32>
  func.return
}

// -----

func.func @dot_general(%arg0: tensor<?x?x?xf32>, %arg1: tensor<?x?x?xf32>) {
  // expected-error @+1 {{rhs_batching_dimensions value: -1 is out of range: [0, 3)}}
  %0 = "stablehlo.dot_general"(%arg0, %arg1) {
    dot_dimension_numbers = #stablehlo.dot<
      lhs_batching_dimensions = [0],
      rhs_batching_dimensions = [-1],
      lhs_contracting_dimensions = [1],
      rhs_contracting_dimensions = [1]
    >
  } : (tensor<?x?x?xf32>, tensor<?x?x?xf32>) -> tensor<?x?x?xf32>
  func.return
}

// -----

func.func @dot_general(%arg0: tensor<?x?x?xf32>, %arg1: tensor<?x?x?xf32>) {
  // expected-error @+1 {{rhs_batching_dimensions value: 3 is out of range: [0, 3)}}
  %0 = "stablehlo.dot_general"(%arg0, %arg1) {
    dot_dimension_numbers = #stablehlo.dot<
      lhs_batching_dimensions = [0],
      rhs_batching_dimensions = [3],
      lhs_contracting_dimensions = [1],
      rhs_contracting_dimensions = [1]
    >
  } : (tensor<?x?x?xf32>, tensor<?x?x?xf32>) -> tensor<?x?x?xf32>
  func.return
}

// -----

func.func @dot_general(%arg0: tensor<?x?x?xf32>, %arg1: tensor<?x?x?xf32>) {
  // expected-error @+1 {{lhs_contracting_dimensions value: -1 is out of range: [0, 3)}}
  %0 = "stablehlo.dot_general"(%arg0, %arg1) {
    dot_dimension_numbers = #stablehlo.dot<
      lhs_batching_dimensions = [0],
      rhs_batching_dimensions = [0],
      lhs_contracting_dimensions = [-1],
      rhs_contracting_dimensions = [1]
    >
  } : (tensor<?x?x?xf32>, tensor<?x?x?xf32>) -> tensor<?x?x?xf32>
  func.return
}

// -----

func.func @dot_general(%arg0: tensor<?x?x?xf32>, %arg1: tensor<?x?x?xf32>) {
  // expected-error @+1 {{lhs_contracting_dimensions value: 3 is out of range: [0, 3)}}
  %0 = "stablehlo.dot_general"(%arg0, %arg1) {
    dot_dimension_numbers = #stablehlo.dot<
      lhs_batching_dimensions = [0],
      rhs_batching_dimensions = [0],
      lhs_contracting_dimensions = [3],
      rhs_contracting_dimensions = [1]
    >
  } : (tensor<?x?x?xf32>, tensor<?x?x?xf32>) -> tensor<?x?x?xf32>
  func.return
}

// -----

func.func @dot_general(%arg0: tensor<?x?x?xf32>, %arg1: tensor<?x?x?xf32>) {
  // expected-error @+1 {{rhs_contracting_dimensions value: -1 is out of range: [0, 3)}}
  %0 = "stablehlo.dot_general"(%arg0, %arg1) {
    dot_dimension_numbers = #stablehlo.dot<
      lhs_batching_dimensions = [0],
      rhs_batching_dimensions = [0],
      lhs_contracting_dimensions = [1],
      rhs_contracting_dimensions = [-1]
    >
  } : (tensor<?x?x?xf32>, tensor<?x?x?xf32>) -> tensor<?x?x?xf32>
  func.return
}

// -----

func.func @dot_general(%arg0: tensor<?x?x?xf32>, %arg1: tensor<?x?x?xf32>) {
  // expected-error @+1 {{rhs_contracting_dimensions value: 3 is out of range: [0, 3)}}
  %0 = "stablehlo.dot_general"(%arg0, %arg1) {
    dot_dimension_numbers = #stablehlo.dot<
      lhs_batching_dimensions = [0],
      rhs_batching_dimensions = [0],
      lhs_contracting_dimensions = [1],
      rhs_contracting_dimensions = [3]
    >
  } : (tensor<?x?x?xf32>, tensor<?x?x?xf32>) -> tensor<?x?x?xf32>
  func.return
}

// -----

func.func @dot_general(%arg0: tensor<2x?x?xf32>, %arg1: tensor<3x?x?xf32>) {
  // expected-error @+1 {{batching dimension sizes must match for lhs/rhs}}
  %0 = "stablehlo.dot_general"(%arg0, %arg1) {
    dot_dimension_numbers = #stablehlo.dot<
      lhs_batching_dimensions = [0],
      rhs_batching_dimensions = [0],
      lhs_contracting_dimensions = [1],
      rhs_contracting_dimensions = [1]
    >
  } : (tensor<2x?x?xf32>, tensor<3x?x?xf32>) -> tensor<?x?x?xf32>
  func.return
}

// -----

func.func @dot_general(%arg0: tensor<?x2x?xf32>, %arg1: tensor<?x3x?xf32>) {
  // expected-error @+1 {{contracting dimension sizes must match for lhs/rhs}}
  %0 = "stablehlo.dot_general"(%arg0, %arg1) {
    dot_dimension_numbers = #stablehlo.dot<
      lhs_batching_dimensions = [0],
      rhs_batching_dimensions = [0],
      lhs_contracting_dimensions = [1],
      rhs_contracting_dimensions = [1]
    >
  } : (tensor<?x2x?xf32>, tensor<?x3x?xf32>) -> tensor<?x?x?xf32>
  func.return
}

// -----

// CHECK-LABEL: func @dot_general
func.func @dot_general(%arg0: tensor<2x3x4xf32>, %arg1: tensor<2x3x5xf32>) -> tensor<2x4x6xf32> {
  // expected-error@+1 {{inferred shape '[2, 4, 5]' is incompatible with return type of operation 'tensor<2x4x6xf32>'}}
  %0 = "stablehlo.dot_general"(%arg0, %arg1) {
    dot_dimension_numbers = #stablehlo.dot<
      lhs_batching_dimensions = [0],
      rhs_batching_dimensions = [0],
      lhs_contracting_dimensions = [1],
      rhs_contracting_dimensions = [1]
    >
  } : (tensor<2x3x4xf32>, tensor<2x3x5xf32>) -> tensor<2x4x6xf32>
  func.return %0 : tensor<2x4x6xf32>
}

// -----

func.func @dot_general_one_element_precision_config(%arg0: tensor<2x3x4xf32>, %arg1: tensor<2x3x5xf32>) -> tensor<2x4x5xf32> {
  %0 = "stablehlo.dot_general"(%arg0, %arg1) {
    dot_dimension_numbers = #stablehlo.dot<
      lhs_batching_dimensions = [0],
      rhs_batching_dimensions = [0],
      lhs_contracting_dimensions = [1],
      rhs_contracting_dimensions = [1]
    >,
    precision_config = [#stablehlo<precision DEFAULT>]
  } : (tensor<2x3x4xf32>, tensor<2x3x5xf32>) -> tensor<2x4x5xf32>
  func.return %0 : tensor<2x4x5xf32>
}

// -----

func.func @dot_general_three_element_precision_config(%arg0: tensor<2x3x4xf32>, %arg1: tensor<2x3x5xf32>) -> tensor<2x4x5xf32> {
  // expected-error@+1 {{expects precision config to be empty or have <= 2 elements}}
  %0 = "stablehlo.dot_general"(%arg0, %arg1) {
    dot_dimension_numbers = #stablehlo.dot<
      lhs_batching_dimensions = [0],
      rhs_batching_dimensions = [0],
      lhs_contracting_dimensions = [1],
      rhs_contracting_dimensions = [1]
    >,
    precision_config = [#stablehlo<precision DEFAULT>, #stablehlo<precision DEFAULT>, #stablehlo<precision DEFAULT>]
  } : (tensor<2x3x4xf32>, tensor<2x3x5xf32>) -> tensor<2x4x5xf32>
  func.return %0 : tensor<2x4x5xf32>
}

// -----

func.func @dynamic_reshape(%arg0: tensor<?xf32>, %shape: tensor<2xindex>) -> tensor<?x?xf32> {
  %0 = "stablehlo.dynamic_reshape"(%arg0, %shape) : (tensor<?xf32>, tensor<2xindex>) -> tensor<?x?xf32>
  func.return %0 : tensor<?x?xf32>
}

// -----

func.func @dynamic_reshape_unranked(%arg0: tensor<?xf32>, %shape: tensor<2xindex>) -> tensor<*xf32> {
  %0 = "stablehlo.dynamic_reshape"(%arg0, %shape) : (tensor<?xf32>, tensor<2xindex>) -> tensor<*xf32>
  func.return %0 : tensor<*xf32>
}

// -----

func.func @dynamic_reshape_incompatible_shapes(%arg0: tensor<?xf32>, %shape: tensor<2xindex>) -> tensor<?xf32> {
  // expected-error @+1 {{output should have a rank equal to the number of elements in output_shape}}
  %0 = "stablehlo.dynamic_reshape"(%arg0, %shape) : (tensor<?xf32>, tensor<2xindex>) -> tensor<?xf32>
  func.return %0 : tensor<?xf32>
}

// -----

func.func @dynamic_reshape_output_shape_mismatch(%arg0: tensor<4xf32>) -> tensor<1x4xf32> {
  // @expected-error@+2 {{output_shape is incompatible with return type of operation 'tensor<1x4xf32>'}}
  %0 = stablehlo.constant dense<[1, 1]> : tensor<2xi64>
  %1 = stablehlo.dynamic_reshape %arg0, %0 : (tensor<4xf32>, tensor<2xi64>) -> tensor<1x4xf32>
  return %1 : tensor<1x4xf32>
}

// -----

func.func @cbrt(%arg: tensor<2x4xf32>) -> tensor<2x4xf32> {
  %0 = "stablehlo.cbrt"(%arg) : (tensor<2x4xf32>) -> tensor<2x4xf32>
  func.return %0 : tensor<2x4xf32>
}

// -----

func.func @bitcast_convert_int(%arg: tensor<2xf32>) -> tensor<2x4xi8> {
  %0 = "stablehlo.bitcast_convert"(%arg) : (tensor<2xf32>) -> tensor<2x4xi8>
  return %0 : tensor<2x4xi8>
}

// -----

func.func @bitcast_convert_from_int(%arg: tensor<2x4xi8>) -> tensor<2xf32> {
  %0 = "stablehlo.bitcast_convert"(%arg) : (tensor<2x4xi8>) -> tensor<2xf32>
  return %0 : tensor<2xf32>
}

// -----


func.func @bitcast_convert_complex(%arg: tensor<complex<f64>>) -> tensor<2xcomplex<f32>> {
  %0 = "stablehlo.bitcast_convert"(%arg) : (tensor<complex<f64>>) -> tensor<2xcomplex<f32>>
  return %0 : tensor<2xcomplex<f32>>
}

// -----

func.func @invalid_bitcast_convert_decomplex(%arg: tensor<2x4xcomplex<f32>>) -> tensor<2x2xf64> {
  // expected-error@+1 {{cannot convert between real and complex types}}
  %0 = "stablehlo.bitcast_convert"(%arg) : (tensor<2x4xcomplex<f32>>) -> tensor<2x2xf64>
  return %0 : tensor<2x2xf64>
}

// -----

func.func @bitcast_convert_scalar(%arg: tensor<f32>) -> tensor<f32> {
  %0 = "stablehlo.bitcast_convert"(%arg) : (tensor<f32>) -> tensor<f32>
  return %0 : tensor<f32>
}

// -----

func.func @bitcast_convert_invalid_scalar(%arg: tensor<f64>) -> tensor<f32> {
  // expected-error@+1 {{does not allow the smaller element type to be part of a 0d tensor, but got: 'tensor<f64>' and 'tensor<f32>'.}}
  %0 = "stablehlo.bitcast_convert"(%arg) : (tensor<f64>) -> tensor<f32>
  return %0 : tensor<f32>
}

// -----

func.func @bitcast_convert(%arg: tensor<*xf32>) -> tensor<*xf32> {
  %0 = "stablehlo.bitcast_convert"(%arg) : (tensor<*xf32>) -> tensor<*xf32>
  return %0 : tensor<*xf32>
}

// -----

func.func @invalid_bitcast_convert_width_mismatch(%arg: tensor<2x4xf64>) -> tensor<2x4xf32> {
  // expected-error@+1 {{requires compatible bitwidths. Got: 'tensor<2x4xf64>' and 'tensor<2x4xf32>', but 32 * 4 != 64.}}
  %0 = "stablehlo.bitcast_convert"(%arg) : (tensor<2x4xf64>) -> tensor<2x4xf32>
  return %0 : tensor<2x4xf32>
}

// -----

func.func @bitcast_convert_width_mismatch(%arg: tensor<f32>) -> tensor<f64> {
  // expected-error@+1 {{does not allow the smaller element type to be part of a 0d tensor, but got: 'tensor<f32>' and 'tensor<f64>'.}}
  %0 = "stablehlo.bitcast_convert"(%arg) : (tensor<f32>) -> tensor<f64>
  return %0 : tensor<f64>
}

// -----

func.func @bitcast_convert_empty_target(%arg: tensor<1xf64>) -> tensor<f32> {
  // expected-error@+1 {{does not allow the smaller element type to be part of a 0d tensor, but got: 'tensor<1xf64>' and 'tensor<f32>'.}}
  %0 = "stablehlo.bitcast_convert"(%arg) : (tensor<1xf64>) -> tensor<f32>
  return %0 : tensor<f32>
}

// -----

func.func @bitcast_convert_empty_operand(%arg: tensor<f32>) -> tensor<1xf64> {
  // expected-error@+1 {{does not allow the smaller element type to be part of a 0d tensor, but got: 'tensor<f32>' and 'tensor<1xf64>'.}}
  %0 = "stablehlo.bitcast_convert"(%arg) : (tensor<f32>) -> tensor<1xf64>
  return %0 : tensor<1xf64>
}

// -----

func.func @invalid_bitcast_convert_width_mismatch(%arg: tensor<2x4xf32>) -> tensor<2x4xf64> {
  // expected-error@+1 {{requires compatible bitwidths. Got: 'tensor<2x4xf32>' and 'tensor<2x4xf64>', but 32 * 4 != 64.}}
  %0 = "stablehlo.bitcast_convert"(%arg) : (tensor<2x4xf32>) -> tensor<2x4xf64>
  return %0 : tensor<2x4xf64>
}

// -----

func.func @invalid_bitcast_convert_shape_mismatch(%arg: tensor<2x4xf32>) -> tensor<4x4xf32> {
  // expected-error@+1 {{operand and result shapes must match except for the innermost dimension of the shape with the smaller element type. Got: 'tensor<2x4xf32>' and 'tensor<4x4xf32>'.}}
  %0 = "stablehlo.bitcast_convert"(%arg) : (tensor<2x4xf32>) -> tensor<4x4xf32>
  return %0 : tensor<4x4xf32>
}

// -----

func.func @reduce_precision(%arg: tensor<2x4xf32>) -> tensor<2x4xf32> {
  %0 = "stablehlo.reduce_precision"(%arg) {exponent_bits=2 : i32, mantissa_bits=3 : i32} : (tensor<2x4xf32>) -> tensor<2x4xf32>
  func.return %0 : tensor<2x4xf32>
}

// -----

func.func @reduce_precision_invalid_exponent(%arg: tensor<2x4xf32>) -> tensor<2x4xf32> {
  // expected-error @+1 {{exponent_bits must be at least 1.}}
  %0 = "stablehlo.reduce_precision"(%arg) {exponent_bits=0 : i32, mantissa_bits=3 : i32} : (tensor<2x4xf32>) -> tensor<2x4xf32>
  func.return %0 : tensor<2x4xf32>
}

// -----

func.func @reduce_precision_invalid_mantissa(%arg: tensor<2x4xf32>) -> tensor<2x4xf32> {
  // expected-error @+1 {{mantissa_bits must be at least 0.}}
  %0 = "stablehlo.reduce_precision"(%arg) {exponent_bits=1 : i32, mantissa_bits=-1 : i32} : (tensor<2x4xf32>) -> tensor<2x4xf32>
  func.return %0 : tensor<2x4xf32>
}

// -----

func.func @gather(%operand : tensor<2x4x9xi32>, %start_indices : tensor<1x5x2xi32>) -> tensor<1x5x8xi32> {
  %res = "stablehlo.gather"(%operand, %start_indices) {
    dimension_numbers = #stablehlo.gather<
      collapsed_slice_dims = [0, 1],
      index_vector_dim = 2,
      offset_dims = [2],
      start_index_map = [0, 1]
    >,
    indices_are_sorted = false,
    slice_sizes = dense<[1, 1, 8]> : tensor<3xi64>
  } : (tensor<2x4x9xi32>, tensor<1x5x2xi32>) -> tensor<1x5x8xi32>
  func.return %res : tensor<1x5x8xi32>
}

// -----

// CHECK: gather
func.func @gather(%operand : tensor<*xi32>, %start_indices : tensor<1x5x2xi32>) -> tensor<1x5x8xi32> {
  %res = "stablehlo.gather"(%operand, %start_indices) {
    dimension_numbers = #stablehlo.gather<
      collapsed_slice_dims = [0, 1],
      index_vector_dim = 2,
      offset_dims = [2],
      start_index_map = [0, 1]
    >,
    indices_are_sorted = false,
    slice_sizes = dense<[1, 1, 8]> : tensor<3xi64>
  } : (tensor<*xi32>, tensor<1x5x2xi32>) -> tensor<1x5x8xi32>
  func.return %res : tensor<1x5x8xi32>
}

// -----

// CHECK: gather
func.func @gather(%operand : tensor<2x4x9xi32>, %start_indices : tensor<*xi32>) -> tensor<1x5x8xi32> {
  %res = "stablehlo.gather"(%operand, %start_indices) {
    dimension_numbers = #stablehlo.gather<
      collapsed_slice_dims = [0, 1],
      index_vector_dim = 2,
      offset_dims = [2],
      start_index_map = [0, 1]
    >,
    indices_are_sorted = false,
    slice_sizes = dense<[1, 1, 8]> : tensor<3xi64>
  } : (tensor<2x4x9xi32>, tensor<*xi32>) -> tensor<1x5x8xi32>
  func.return %res : tensor<1x5x8xi32>
}

// -----

func.func @gather(%operand : tensor<*xi32>, %start_indices : tensor<*xi32>) -> tensor<*xi32> {
  %res = "stablehlo.gather"(%operand, %start_indices) {
    dimension_numbers = #stablehlo.gather<
      collapsed_slice_dims = [0, 1],
      index_vector_dim = 2,
      offset_dims = [2],
      start_index_map = [0, 1]
    >,
    indices_are_sorted = false,
    slice_sizes = dense<[1, 1, 8]> : tensor<3xi64>
  } : (tensor<*xi32>, tensor<*xi32>) -> tensor<*xi32>
  func.return %res : tensor<*xi32>
}

// -----

func.func @gather(%operand : tensor<2x4x9xi32>, %start_indices : tensor<1x5x2xi32>) -> tensor<1x5x8xi32> {
  // expected-error@+1 {{index_vector_dim 4 is out of bounds for start indices with rank 3}}
  %res = "stablehlo.gather"(%operand, %start_indices) {
    dimension_numbers = #stablehlo.gather<
      collapsed_slice_dims = [0, 1],
      index_vector_dim = 4,
      offset_dims = [2],
      start_index_map = [0, 1]
    >,
    indices_are_sorted = false,
    slice_sizes = dense<[1, 1, 8]> : tensor<3xi64>
  } : (tensor<2x4x9xi32>, tensor<1x5x2xi32>) -> tensor<1x5x8xi32>
  func.return %res : tensor<1x5x8xi32>
}

// -----

func.func @gather(%operand : tensor<2x4x9xi32>, %start_indices : tensor<1x5x2xi32>) -> tensor<1x5x8xi32> {
  // expected-error@+1 {{offset_dims size (2) plus collapse_slice_dims size (2) is not equal to operand rank (3)}}
  %res = "stablehlo.gather"(%operand, %start_indices) {
    dimension_numbers = #stablehlo.gather<
      collapsed_slice_dims = [0, 1],
      index_vector_dim = 2,
      offset_dims = [1, 2],
      start_index_map = [0, 1]
    >,
    indices_are_sorted = false,
    slice_sizes = dense<[1, 1, 8]> : tensor<3xi64>
  } : (tensor<2x4x9xi32>, tensor<1x5x2xi32>) -> tensor<1x5x8xi32>
  func.return %res : tensor<1x5x8xi32>
}

// -----

func.func @gather(%operand : tensor<2x4x9xi32>, %start_indices : tensor<1x5x2xi32>) -> tensor<1x5x8xi32> {
  // expected-error@+1 {{start_index_map size (1) is not equal to size of index dimension (2) of start_indices (2)}}
  %res = "stablehlo.gather"(%operand, %start_indices) {
    dimension_numbers = #stablehlo.gather<
      collapsed_slice_dims = [0, 1],
      index_vector_dim = 2,
      offset_dims = [2],
      start_index_map = [0]
    >,
    indices_are_sorted = false,
    slice_sizes = dense<[1, 1, 8]> : tensor<3xi64>
  } : (tensor<2x4x9xi32>, tensor<1x5x2xi32>) -> tensor<1x5x8xi32>
  func.return %res : tensor<1x5x8xi32>
}

// -----

func.func @gather(%operand : tensor<2x4x9xi32>, %start_indices : tensor<1x5x2xi32>) -> tensor<1x5x8xi32> {
  // expected-error@+1 {{slice_sizes.rank != 1}}
  %res = "stablehlo.gather"(%operand, %start_indices) {
    dimension_numbers = #stablehlo.gather<
      collapsed_slice_dims = [0, 1],
      index_vector_dim = 2,
      offset_dims = [2],
      start_index_map = [0, 1]
    >,
    indices_are_sorted = false,
    slice_sizes = dense<[[1, 1, 8]]> : tensor<1x3xi64>
  } : (tensor<2x4x9xi32>, tensor<1x5x2xi32>) -> tensor<1x5x8xi32>
  func.return %res : tensor<1x5x8xi32>
}

// -----

func.func @gather(%operand : tensor<2x4x9xi32>, %start_indices : tensor<1x5x2xi32>) -> tensor<1x5x8xi32> {
  // expected-error@+1 {{slice_sizes size (2) not equal to (implied) operand rank (3)}}
  %res = "stablehlo.gather"(%operand, %start_indices) {
    dimension_numbers = #stablehlo.gather<
      collapsed_slice_dims = [0, 1],
      index_vector_dim = 2,
      offset_dims = [2],
      start_index_map = [0, 1]
    >,
    indices_are_sorted = false,
    slice_sizes = dense<[1, 8]> : tensor<2xi64>
  } : (tensor<2x4x9xi32>, tensor<1x5x2xi32>) -> tensor<1x5x8xi32>
  func.return %res : tensor<1x5x8xi32>
}

// -----

func.func @gather(%operand : tensor<*xi32>, %start_indices : tensor<*xi32>) -> tensor<*xi32> {
  // expected-error@+1 {{slice_sizes size (6) not equal to (implied) operand rank (3)}}
  %res = "stablehlo.gather"(%operand, %start_indices) {
    dimension_numbers = #stablehlo.gather<
      collapsed_slice_dims = [0, 1],
      index_vector_dim = 2,
      offset_dims = [2],
      start_index_map = [0, 1]
    >,
    indices_are_sorted = false,
    slice_sizes = dense<[1, 1, 8, 1, 2, 3]> : tensor<6xi64>
  } : (tensor<*xi32>, tensor<*xi32>) -> tensor<*xi32>
  func.return %res : tensor<*xi32>
}

// -----

func.func @gather(%operand : tensor<2x4x9xi32>, %start_indices : tensor<1x5x2xi32>) -> tensor<3xi32> {
  // expected-error@+1 {{inferred type(s) 'tensor<1x5x8xi32>' are incompatible with return type(s) of operation 'tensor<3xi32>'}}
  %res = "stablehlo.gather"(%operand, %start_indices) {
    dimension_numbers = #stablehlo.gather<
      collapsed_slice_dims = [0, 1],
      index_vector_dim = 2,
      offset_dims = [2],
      start_index_map = [0, 1]
    >,
    indices_are_sorted = false,
    slice_sizes = dense<[1, 1, 8]> : tensor<3xi64>
  } : (tensor<2x4x9xi32>, tensor<1x5x2xi32>) -> tensor<3xi32>
  func.return %res : tensor<3xi32>
}

// -----

func.func @gather(%operand : tensor<*xi32>, %start_indices : tensor<?x?x?xi32>) -> tensor<3xi32> {
  // expected-error@+1 {{inferred type(s) 'tensor<8x?x7x1x6x1x?xi32>' are incompatible with return type(s) of operation 'tensor<3xi32>'}}
  %res = "stablehlo.gather"(%operand, %start_indices) {
    dimension_numbers = #stablehlo.gather<
      collapsed_slice_dims = [0, 1, 3],
      index_vector_dim = 2,
      offset_dims = [0, 2, 3, 4, 5],
      start_index_map = [0, 1]
    >,
    indices_are_sorted = false,
    slice_sizes = dense<[1, 1, 8, 1, 7, 1, 6, 1]> : tensor<8xi64>
  } : (tensor<*xi32>, tensor<?x?x?xi32>) -> tensor<3xi32>
  func.return %res : tensor<3xi32>
}

// -----

func.func @gather(%operand : tensor<*xi32>, %start_indices : tensor<*xi32>) -> tensor<*xi32> {
  // expected-error@+1 {{slice_sizes collapsed dimension 2 should <= 1 but got 8}}
  %res = "stablehlo.gather"(%operand, %start_indices) {
    dimension_numbers = #stablehlo.gather<
      collapsed_slice_dims = [0, 2],
      index_vector_dim = 2,
      offset_dims = [2],
      start_index_map = [0, 1]
    >,
    indices_are_sorted = false,
    slice_sizes = dense<[1, 1, 8]> : tensor<3xi64>
  } : (tensor<*xi32>, tensor<*xi32>) -> tensor<*xi32>
  func.return %res : tensor<*xi32>
}

// -----

func.func @gather(%operand : tensor<2x4x9xi32>, %start_indices : tensor<1x5x2xi32>) -> tensor<1x5x8xi32> {
  // expected-error@+1 {{collapsed dimension -1 is out of bounds for slice_sizes.size (3)}}
  %res = "stablehlo.gather"(%operand, %start_indices) {
    dimension_numbers = #stablehlo.gather<
      collapsed_slice_dims = [-1, 1],
      index_vector_dim = 2,
      offset_dims = [2],
      start_index_map = [0, 1]
    >,
    indices_are_sorted = false,
    slice_sizes = dense<[1, 1, 8]> : tensor<3xi64>
  } : (tensor<2x4x9xi32>, tensor<1x5x2xi32>) -> tensor<1x5x8xi32>
  func.return %res : tensor<1x5x8xi32>
}

// -----

func.func @gather(%operand : tensor<2x4x9xi32>, %start_indices : tensor<1x5x2xi32>) -> tensor<1x5x8xi32> {
  // expected-error@+1 {{collapsed dimension 17 is out of bounds for slice_sizes.size (3)}}
  %res = "stablehlo.gather"(%operand, %start_indices) {
    dimension_numbers = #stablehlo.gather<
      collapsed_slice_dims = [0, 17],
      index_vector_dim = 2,
      offset_dims = [2],
      start_index_map = [0, 1]
    >,
    indices_are_sorted = false,
    slice_sizes = dense<[1, 1, 8]> : tensor<3xi64>
  } : (tensor<2x4x9xi32>, tensor<1x5x2xi32>) -> tensor<1x5x8xi32>
  func.return %res : tensor<1x5x8xi32>
}

// -----

func.func @gather(%operand : tensor<?x?x2xi32>, %start_indices : tensor<*xi32>) -> tensor<*xi32> {
  // expected-error@+1 {{slice size (-1) is out of bounds for operand dimension (2) at index 2}}
  %res = "stablehlo.gather"(%operand, %start_indices) {
    dimension_numbers = #stablehlo.gather<
      collapsed_slice_dims = [0, 1],
      index_vector_dim = 2,
      offset_dims = [2],
      start_index_map = [0, 1]
    >,
    indices_are_sorted = false,
    slice_sizes = dense<[1, 1, -1]> : tensor<3xi64>
  } : (tensor<?x?x2xi32>, tensor<*xi32>) -> tensor<*xi32>
  func.return %res : tensor<*xi32>
}

// -----

func.func @gather(%operand : tensor<?x?x2xi32>, %start_indices : tensor<*xi32>) -> tensor<*xi32> {
  // expected-error@+1 {{slice size (8) is out of bounds for operand dimension (2) at index 2}}
  %res = "stablehlo.gather"(%operand, %start_indices) {
    dimension_numbers = #stablehlo.gather<
      collapsed_slice_dims = [0, 1],
      index_vector_dim = 2,
      offset_dims = [2],
      start_index_map = [0, 1]
    >,
    indices_are_sorted = false,
    slice_sizes = dense<[1, 1, 8]> : tensor<3xi64>
  } : (tensor<?x?x2xi32>, tensor<*xi32>) -> tensor<*xi32>
  func.return %res : tensor<*xi32>
}

// -----

func.func @gather(%operand : tensor<16x11xi32>, %start_indices : tensor<5x2xi32>) -> tensor<5x8x6xi32> {
  // expected-error@+1 {{expects offset_dims to not repeat, got: [2, 2]}}
  %res = "stablehlo.gather"(%operand, %start_indices) {
    dimension_numbers = #stablehlo.gather<
      collapsed_slice_dims = [],
      index_vector_dim = 1,
      offset_dims = [2, 2],
      start_index_map = [0, 1]
    >,
    indices_are_sorted = false,
    slice_sizes = dense<[8, 6]> : tensor<2xi64>
  } : (tensor<16x11xi32>, tensor<5x2xi32>) -> tensor<5x8x6xi32>
  func.return %res : tensor<5x8x6xi32>
}

// -----

func.func @gather(%operand : tensor<16x11xi32>, %start_indices : tensor<5x2xi32>) -> tensor<5x8x6xi32> {
  // expected-error@+1 {{expects offset_dims to be sorted, got: [2, 1]}}
  %res = "stablehlo.gather"(%operand, %start_indices) {
    dimension_numbers = #stablehlo.gather<
      collapsed_slice_dims = [],
      index_vector_dim = 1,
      offset_dims = [2, 1],
      start_index_map = [0, 1]
    >,
    indices_are_sorted = false,
    slice_sizes = dense<[8, 6]> : tensor<2xi64>
  } : (tensor<16x11xi32>, tensor<5x2xi32>) -> tensor<5x8x6xi32>
  func.return %res : tensor<5x8x6xi32>
}

// -----

func.func @gather(%operand : tensor<2x4x9xi32>, %start_indices : tensor<1x5x2xi32>) -> tensor<1x5x8xi32> {
  // expected-error@+1 {{expects collapsed_slice_dims to not repeat, got: [1, 1]}}
  %res = "stablehlo.gather"(%operand, %start_indices) {
    dimension_numbers = #stablehlo.gather<
      collapsed_slice_dims = [1, 1],
      index_vector_dim = 2,
      offset_dims = [2],
      start_index_map = [0, 1]
    >,
    indices_are_sorted = false,
    slice_sizes = dense<[1, 1, 8]> : tensor<3xi64>
  } : (tensor<2x4x9xi32>, tensor<1x5x2xi32>) -> tensor<1x5x8xi32>
  func.return %res : tensor<1x5x8xi32>
}

// -----

func.func @gather(%operand : tensor<2x4x9xi32>, %start_indices : tensor<1x5x2xi32>) -> tensor<1x5x8xi32> {
  // expected-error@+1 {{expects collapsed_slice_dims to be sorted, got: [1, 0]}}
  %res = "stablehlo.gather"(%operand, %start_indices) {
    dimension_numbers = #stablehlo.gather<
      collapsed_slice_dims = [1, 0],
      index_vector_dim = 2,
      offset_dims = [2],
      start_index_map = [0, 1]
    >,
    indices_are_sorted = false,
    slice_sizes = dense<[1, 1, 8]> : tensor<3xi64>
  } : (tensor<2x4x9xi32>, tensor<1x5x2xi32>) -> tensor<1x5x8xi32>
  func.return %res : tensor<1x5x8xi32>
}

// -----

func.func @gather(%operand : tensor<2x4x9xi32>, %start_indices : tensor<1x5x2xi32>) -> tensor<1x5x8xi32> {
  // expected-error@+1 {{offset_dims[0]: -1 is out of bounds for implied result rank 3}}
  %res = "stablehlo.gather"(%operand, %start_indices) {
    dimension_numbers = #stablehlo.gather<
      collapsed_slice_dims = [0, 1],
      index_vector_dim = 2,
      offset_dims = [-1],
      start_index_map = [0, 1]
    >,
    indices_are_sorted = false,
    slice_sizes = dense<[1, 1, 8]> : tensor<3xi64>
  } : (tensor<2x4x9xi32>, tensor<1x5x2xi32>) -> tensor<1x5x8xi32>
  func.return %res : tensor<1x5x8xi32>
}

// -----

func.func @gather(%operand : tensor<2x4x9xi32>, %start_indices : tensor<1x5x2xi32>) -> tensor<1x5x8xi32> {
  // expected-error@+1 {{offset_dims[0]: 3 is out of bounds for implied result rank 3}}
  %res = "stablehlo.gather"(%operand, %start_indices) {
    dimension_numbers = #stablehlo.gather<
      collapsed_slice_dims = [0, 1],
      index_vector_dim = 2,
      offset_dims = [3],
      start_index_map = [0, 1]
    >,
    indices_are_sorted = false,
    slice_sizes = dense<[1, 1, 8]> : tensor<3xi64>
  } : (tensor<2x4x9xi32>, tensor<1x5x2xi32>) -> tensor<1x5x8xi32>
  func.return %res : tensor<1x5x8xi32>
}

// -----

func.func @gather(%operand : tensor<2x4x9xi32>, %start_indices : tensor<1x5x2xi32>) -> tensor<1x5x8xi32> {
  // expected-error@+1 {{start_index_map[0]: -2 is out of bounds for operand rank 3}}
  %res = "stablehlo.gather"(%operand, %start_indices) {
    dimension_numbers = #stablehlo.gather<
      collapsed_slice_dims = [0, 1],
      index_vector_dim = 2,
      offset_dims = [2],
      start_index_map = [-2, -1]
    >,
    indices_are_sorted = false,
    slice_sizes = dense<[1, 1, 8]> : tensor<3xi64>
  } : (tensor<2x4x9xi32>, tensor<1x5x2xi32>) -> tensor<1x5x8xi32>
  func.return %res : tensor<1x5x8xi32>
}

// -----

func.func @gather(%operand : tensor<2x4x9xi32>, %start_indices : tensor<1x5x2xi32>) -> tensor<1x5x8xi32> {
  // expected-error@+1 {{start_index_map[1]: 3 is out of bounds for operand rank 3}}
  %res = "stablehlo.gather"(%operand, %start_indices) {
    dimension_numbers = #stablehlo.gather<
      collapsed_slice_dims = [0, 1],
      index_vector_dim = 2,
      offset_dims = [2],
      start_index_map = [0, 3]
    >,
    indices_are_sorted = false,
    slice_sizes = dense<[1, 1, 8]> : tensor<3xi64>
  } : (tensor<2x4x9xi32>, tensor<1x5x2xi32>) -> tensor<1x5x8xi32>
  func.return %res : tensor<1x5x8xi32>
}

// -----

func.func @gather(%operand : tensor<2x4x9xi32>, %start_indices : tensor<1x5x2xi32>) -> tensor<1x5x8xi32> {
  // expected-error@+1 {{expects start_index_map to not repeat, got: [0, 0]}}
  %res = "stablehlo.gather"(%operand, %start_indices) {
    dimension_numbers = #stablehlo.gather<
      collapsed_slice_dims = [0, 1],
      index_vector_dim = 2,
      offset_dims = [2],
      start_index_map = [0, 0]
    >,
    indices_are_sorted = false,
    slice_sizes = dense<[1, 1, 8]> : tensor<3xi64>
  } : (tensor<2x4x9xi32>, tensor<1x5x2xi32>) -> tensor<1x5x8xi32>
  func.return %res : tensor<1x5x8xi32>
}

// -----

func.func @dynamic_gather(%operand : tensor<2x4x9xi32>, %start_indices : tensor<1x5x2xi32>, %slice_sizes : tensor<3xi32>) -> tensor<1x5x8xi32> {
  %res = "stablehlo.dynamic_gather"(%operand, %start_indices, %slice_sizes) {
    dimension_numbers = #stablehlo.gather<
      collapsed_slice_dims = [0, 1],
      index_vector_dim = 2,
      offset_dims = [2],
      start_index_map = [0, 1]
    >,
    indices_are_sorted = false
  } : (tensor<2x4x9xi32>, tensor<1x5x2xi32>, tensor<3xi32>) -> tensor<1x5x8xi32>
  func.return %res : tensor<1x5x8xi32>
}

// -----

func.func @dynamic_gather(%operand : tensor<*xi32>, %start_indices : tensor<*xi32>, %slice_sizes : tensor<*xi32>) -> tensor<*xi32> {
  %res = "stablehlo.dynamic_gather"(%operand, %start_indices, %slice_sizes) {
    dimension_numbers = #stablehlo.gather<
      collapsed_slice_dims = [0, 1],
      index_vector_dim = 2,
      offset_dims = [2],
      start_index_map = [0, 1]
    >,
    indices_are_sorted = false
  } : (tensor<*xi32>, tensor<*xi32>, tensor<*xi32>) -> tensor<*xi32>
  func.return %res : tensor<*xi32>
}

// -----

func.func @dynamic_gather(%operand : tensor<2x4x9xi32>, %start_indices : tensor<*xi32>, %slice_sizes : tensor<*xi32>) -> tensor<*xi32> {
  %res = "stablehlo.dynamic_gather"(%operand, %start_indices, %slice_sizes) {
    dimension_numbers = #stablehlo.gather<
      collapsed_slice_dims = [0, 1],
      index_vector_dim = 2,
      offset_dims = [2],
      start_index_map = [0, 1]
    >,
    indices_are_sorted = false
  } : (tensor<2x4x9xi32>, tensor<*xi32>, tensor<*xi32>) -> tensor<*xi32>
  func.return %res : tensor<*xi32>
}


// -----

func.func @dynamic_gather(%operand : tensor<*xi32>, %start_indices : tensor<?x?x?xi32>, %slice_sizes : tensor<*xi32>) -> tensor<*xi32> {
  // expected-error@+1 {{index_vector_dim 4 is out of bounds for start indices with rank 3}}
  %res = "stablehlo.dynamic_gather"(%operand, %start_indices, %slice_sizes) {
    dimension_numbers = #stablehlo.gather<
      collapsed_slice_dims = [0, 1],
      index_vector_dim = 4,
      offset_dims = [2],
      start_index_map = [0, 1]
    >,
    indices_are_sorted = false
  } : (tensor<*xi32>, tensor<?x?x?xi32>, tensor<*xi32>) -> tensor<*xi32>
  func.return %res : tensor<*xi32>
}

// -----

func.func @dynamic_gather(%operand : tensor<?x?x?xi32>, %start_indices : tensor<*xi32>, %slice_sizes : tensor<*xi32>) -> tensor<*xi32> {
  // expected-error@+1 {{offset_dims size (2) plus collapse_slice_dims size (2) is not equal to operand rank (3)}}
  %res = "stablehlo.dynamic_gather"(%operand, %start_indices, %slice_sizes) {
    dimension_numbers = #stablehlo.gather<
      collapsed_slice_dims = [0, 1],
      index_vector_dim = 2,
      offset_dims = [1, 2],
      start_index_map = [0, 1]
    >,
    indices_are_sorted = false
  } : (tensor<?x?x?xi32>, tensor<*xi32>, tensor<*xi32>) -> tensor<*xi32>
  func.return %res : tensor<*xi32>
}

// -----

func.func @dynamic_gather(%operand : tensor<*xi32>, %start_indices : tensor<?x?x2xi32>, %slice_sizes : tensor<*xi32>) -> tensor<*xi32> {
  // expected-error@+1 {{start_index_map size (1) is not equal to size of index dimension (2) of start_indices (2)}}
  %res = "stablehlo.dynamic_gather"(%operand, %start_indices, %slice_sizes) {
    dimension_numbers = #stablehlo.gather<
      collapsed_slice_dims = [0, 1],
      index_vector_dim = 2,
      offset_dims = [2],
      start_index_map = [0]
    >,
    indices_are_sorted = false
  } : (tensor<*xi32>, tensor<?x?x2xi32>, tensor<*xi32>) -> tensor<*xi32>
  func.return %res : tensor<*xi32>
}

// -----

func.func @dynamic_gather(%operand : tensor<*xi32>, %start_indices : tensor<*xi32>, %slice_sizes : tensor<?x?xi32>) -> tensor<*xi32> {
  // expected-error@+1 {{slice_sizes.rank != 1}}
  %res = "stablehlo.dynamic_gather"(%operand, %start_indices, %slice_sizes) {
    dimension_numbers = #stablehlo.gather<
      collapsed_slice_dims = [0, 1],
      index_vector_dim = 2,
      offset_dims = [2],
      start_index_map = [0, 1]
    >,
    indices_are_sorted = false
  } : (tensor<*xi32>, tensor<*xi32>, tensor<?x?xi32>) -> tensor<*xi32>
  func.return %res : tensor<*xi32>
}

// -----

func.func @dynamic_gather(%operand : tensor<?x?x?xi32>, %start_indices : tensor<*xi32>, %slice_sizes : tensor<2xi32>) -> tensor<*xi32> {
  // expected-error@+1 {{slice_sizes size (2) not equal to (implied) operand rank (3)}}
  %res = "stablehlo.dynamic_gather"(%operand, %start_indices, %slice_sizes) {
    dimension_numbers = #stablehlo.gather<
      collapsed_slice_dims = [0, 1],
      index_vector_dim = 2,
      offset_dims = [2],
      start_index_map = [0, 1]
    >,
    indices_are_sorted = false
  } : (tensor<?x?x?xi32>, tensor<*xi32>, tensor<2xi32>) -> tensor<*xi32>
  func.return %res : tensor<*xi32>
}

// -----

func.func @dynamic_gather(%operand : tensor<2x4x9xi32>, %start_indices : tensor<1x5x2xi32>, %slice_sizes : tensor<3xi32>) -> tensor<3xi32> {
  // expected-error@+1 {{inferred type(s) 'tensor<1x5x?xi32>' are incompatible with return type(s) of operation 'tensor<3xi32>'}}
  %res = "stablehlo.dynamic_gather"(%operand, %start_indices, %slice_sizes) {
    dimension_numbers = #stablehlo.gather<
      collapsed_slice_dims = [0, 1],
      index_vector_dim = 2,
      offset_dims = [2],
      start_index_map = [0, 1]
    >,
    indices_are_sorted = false
  } : (tensor<2x4x9xi32>, tensor<1x5x2xi32>, tensor<3xi32>) -> tensor<3xi32>
  func.return %res : tensor<3xi32>
}

// -----

func.func @dynamic_gather(%operand : tensor<2x4x9xi32>, %start_indices : tensor<1x5x2xi32>, %slice_sizes : tensor<*xi32>) -> tensor<3xi32> {
  // expected-error@+1 {{inferred type(s) 'tensor<1x5x?xi32>' are incompatible with return type(s) of operation 'tensor<3xi32>'}}
  %res = "stablehlo.dynamic_gather"(%operand, %start_indices, %slice_sizes) {
    dimension_numbers = #stablehlo.gather<
      collapsed_slice_dims = [0, 1],
      index_vector_dim = 2,
      offset_dims = [2],
      start_index_map = [0, 1]
    >,
    indices_are_sorted = false
  } : (tensor<2x4x9xi32>, tensor<1x5x2xi32>, tensor<*xi32>) -> tensor<3xi32>
  func.return %res : tensor<3xi32>
}

// -----

func.func @dynamic_gather(%operand : tensor<?x?x?xi32>, %start_indices : tensor<?x?x?xi32>, %slice_sizes : tensor<3xi32>) -> tensor<3xi32> {
  // expected-error@+1 {{inferred type(s) 'tensor<?x?x?xi32>' are incompatible with return type(s) of operation 'tensor<3xi32>'}}
  %res = "stablehlo.dynamic_gather"(%operand, %start_indices, %slice_sizes) {
    dimension_numbers = #stablehlo.gather<
      collapsed_slice_dims = [0, 1],
      index_vector_dim = 2,
      offset_dims = [2],
      start_index_map = [0, 1]
    >,
    indices_are_sorted = false
  } : (tensor<?x?x?xi32>, tensor<?x?x?xi32>, tensor<3xi32>) -> tensor<3xi32>
  func.return %res : tensor<3xi32>
}

// -----

func.func @dynamic_gather(%operand : tensor<*xi32>, %start_indices : tensor<?x?x?xi32>, %slice_sizes : tensor<?xi32>) -> tensor<?xi32> {
  // expected-error@+1 {{inferred type(s) 'tensor<?x?x?xi32>' are incompatible with return type(s) of operation 'tensor<?xi32>'}}
  %res = "stablehlo.dynamic_gather"(%operand, %start_indices, %slice_sizes) {
    dimension_numbers = #stablehlo.gather<
      collapsed_slice_dims = [0, 1],
      index_vector_dim = 2,
      offset_dims = [2],
      start_index_map = [0, 1]
    >,
    indices_are_sorted = false
  } : (tensor<*xi32>, tensor<?x?x?xi32>, tensor<?xi32>) -> tensor<?xi32>
  func.return %res : tensor<?xi32>
}

// -----

func.func @get_dimension_size(%I: tensor<1x128x512xf32>) -> tensor<i32> {
  // expected-error@+1 {{requires dimension attribute in range [0, 3); found (3)}}
  %size = "stablehlo.get_dimension_size"(%I) {dimension = 3 : i64} : (tensor<1x128x512xf32>) -> tensor<i32>
  func.return %size : tensor<i32>
}

// -----

func.func @get_dimension_size(%I: tensor<1x128x512xf32>) -> tensor<i32> {
  %size = "stablehlo.get_dimension_size"(%I) {dimension = 2 : i64} : (tensor<1x128x512xf32>) -> tensor<i32>
  func.return %size : tensor<i32>
}

// -----

func.func @get_dimension_size_negative_dimension(%I: tensor<1x128x512xf32>) -> tensor<i32> {
  // expected-error@+1 {{requires non-negative dimension attribute; found (-1)}}
  %size = "stablehlo.get_dimension_size"(%I) {dimension = -1 : i64} : (tensor<1x128x512xf32>) -> tensor<i32>
  func.return %size : tensor<i32>
}

// -----

func.func @get_dimension_size_invalid_dimension(%I: tensor<1x128x512xf32>) -> tensor<i32> {
  // expected-error@+1 {{requires dimension attribute in range [0, 3); found (3)}}
  %size = "stablehlo.get_dimension_size"(%I) {dimension = 3 : i64} : (tensor<1x128x512xf32>) -> tensor<i32>
  func.return %size : tensor<i32>
}

// -----

func.func @set_dimension_size(%I: tensor<1x128x512xf32>) -> tensor<1x128x512xf32> {
  %dim = stablehlo.constant dense<512> : tensor<1xi32>

  // expected-error@+1 {{size operand should be of rank-0}}
  %result = "stablehlo.set_dimension_size"(%I, %dim) {dimension = 2 : i64} : (tensor<1x128x512xf32>, tensor<1xi32>) -> tensor<1x128x512xf32>
  func.return %result : tensor<1x128x512xf32>
}

// -----

func.func @set_dimension_size_negative_dimension(%I: tensor<1x128x512xf32>) -> tensor<1x128x512xf32> {
  %dim = stablehlo.constant dense<512> : tensor<i32>
  // expected-error@+1 {{requires non-negative dimension attribute; found (-1)}}
  %result = "stablehlo.set_dimension_size"(%I, %dim) {dimension =-1 : i64} : (tensor<1x128x512xf32>, tensor<i32>) -> tensor<1x128x512xf32>
  func.return %result : tensor<1x128x512xf32>
}

// -----

func.func @set_dimension_size_invalid_dimension(%I: tensor<1x128x512xf32>) -> tensor<1x128x512xf32> {
  %dim = stablehlo.constant dense<512> : tensor<i32>
  // expected-error@+1 {{requires dimension attribute in range [0, 3); found (3)}}
  %result = "stablehlo.set_dimension_size"(%I, %dim) {dimension = 3 : i64} : (tensor<1x128x512xf32>, tensor<i32>) -> tensor<1x128x512xf32>
  func.return %result : tensor<1x128x512xf32>
}

// -----

// CHECK: func @custom_call_multiple_inputs_outputs
func.func @custom_call_multiple_inputs_outputs(%x: tensor<2xf32>, %token: !stablehlo.token) -> tensor<2xf32> {
  %0:3 = "stablehlo.custom_call"(%x, %token) {backend_config="", call_target_name = "foo", has_side_effect = false} : (tensor<2xf32>, !stablehlo.token) -> (tensor<2xf32>, tensor<2xf32>, !stablehlo.token)
  %1 = "stablehlo.add"(%0#0, %0#1) : (tensor<2xf32>, tensor<2xf32>) -> tensor<2xf32>
  func.return %1 : tensor<2xf32>
}

// -----

// CHECK: func @custom_call_multiple_inputs_outputs_with_layout
func.func @custom_call_multiple_inputs_outputs_with_layout(%x: tensor<2xf32>, %token: !stablehlo.token) -> tensor<f32> {
  %0:3 = "stablehlo.custom_call"(%x, %token) {
    call_target_name = "foo",
    operand_layouts = [dense<[0]> : tensor<1xindex>, dense<> : tensor<0xindex>],
    result_layouts = [dense<> : tensor<0xindex>, dense<[0]> : tensor<1xindex>, dense<> : tensor<0xindex>]
  } : (tensor<2xf32>, !stablehlo.token) -> (tensor<f32>, tensor<2xf32>, !stablehlo.token)
  func.return %0#0 : tensor<f32>
}

// -----

// CHECK: func @custom_call_tuple_output_with_layout
func.func @custom_call_tuple_output_with_layout(%x: tensor<2xf32>, %token: !stablehlo.token) -> tuple<tensor<2xf32>, tensor<2xf32>, !stablehlo.token> {
  %0 = "stablehlo.custom_call"(%x, %token) {
    call_target_name = "foo",
    operand_layouts = [dense<[0]> : tensor<1xindex>, dense<> : tensor<0xindex>],
    result_layouts = [dense<[0]> : tensor<1xindex>, dense<[0]> : tensor<1xindex>, dense<> : tensor<0xindex>]
  } : (tensor<2xf32>, !stablehlo.token) -> tuple<tensor<2xf32>, tensor<2xf32>, !stablehlo.token>
  func.return %0 : tuple<tensor<2xf32>, tensor<2xf32>, !stablehlo.token>
}

// -----

func.func @custom_call_only_operand_layout_constraints(%x: tensor<2xf32>, %token: !stablehlo.token) -> tensor<2xf32> {
  // expected-error@+1 {{Layout attributes should be specified for either both operands and results or none}}
  %0:3 = "stablehlo.custom_call"(%x, %token) {
    call_target_name = "foo",
    operand_layouts = [dense<[0]> : tensor<1xindex>, dense<> : tensor<0xindex>]
  } : (tensor<2xf32>, !stablehlo.token) -> (tensor<2xf32>, tensor<2xf32>, !stablehlo.token)
  func.return %0#0 : tensor<2xf32>
}

// -----

func.func @custom_call_layout_mismatch_num_operands(%x: tensor<2xf32>, %token: !stablehlo.token) -> tensor<2xf32> {
  // expected-error@+1 {{Number of operands must match the number of operand layouts, 2 != 1}}
  %0:3 = "stablehlo.custom_call"(%x, %token) {
    call_target_name = "foo",
    operand_layouts = [dense<[0]> : tensor<1xindex>],
    result_layouts = [dense<[0]> : tensor<1xindex>, dense<[0]> : tensor<1xindex>, dense<> : tensor<0xindex>]
  } : (tensor<2xf32>, !stablehlo.token) -> (tensor<2xf32>, tensor<2xf32>, !stablehlo.token)
  func.return %0#0 : tensor<2xf32>
}

// -----

func.func @custom_call_layout_mismatch_num_results() -> tensor<2xf32> {
  // expected-error@+1 {{Number of results must match the number of result layouts, 3 != 2}}
  %0:3 = "stablehlo.custom_call"() {
    call_target_name = "foo",
    operand_layouts = [],
    result_layouts = [dense<[0]> : tensor<1xindex>, dense<[0]> : tensor<1xindex>]
  } : () -> (tensor<2xf32>, tensor<2xf32>, !stablehlo.token)
  func.return %0#0 : tensor<2xf32>
}

// -----

func.func @custom_call_layout_mismatch_num_results_tuple(%x: tensor<2xf32>, %token: !stablehlo.token) -> tuple<tensor<2xf32>, tensor<2xf32>, !stablehlo.token> {
  // expected-error@+1 {{Number of results must match the number of result layouts, 3 != 2}}
  %0 = "stablehlo.custom_call"(%x, %token) {
    call_target_name = "foo",
    operand_layouts = [dense<[0]> : tensor<1xindex>, dense<> : tensor<0xindex>],
    result_layouts = [dense<[0]> : tensor<1xindex>, dense<[0]> : tensor<1xindex>]
  } : (tensor<2xf32>, !stablehlo.token) -> tuple<tensor<2xf32>, tensor<2xf32>, !stablehlo.token>
  func.return %0 : tuple<tensor<2xf32>, tensor<2xf32>, !stablehlo.token>
}

// -----

func.func @custom_call_tuple_operand_input(%x: tuple<tensor<2xf32>>, %token: !stablehlo.token) -> tuple<tensor<2xf32>, tensor<2xf32>, !stablehlo.token> {
  // expected-error@+1 {{Tuple types are not fully supported with layout constraints yet}}
  %0 = "stablehlo.custom_call"(%x, %token) {
    call_target_name = "foo",
    operand_layouts = [dense<[0]> : tensor<1xindex>, dense<> : tensor<0xindex>],
    result_layouts = [dense<[0]> : tensor<1xindex>, dense<[0]> : tensor<1xindex>, dense<> : tensor<0xindex>]
  } : (tuple<tensor<2xf32>>, !stablehlo.token) -> tuple<tensor<2xf32>, tensor<2xf32>, !stablehlo.token>
  func.return %0 : tuple<tensor<2xf32>, tensor<2xf32>, !stablehlo.token>
}

// -----

func.func @custom_call_token_with_layout(%token: !stablehlo.token) {
  // expected-error@+1 {{Only tensor types can have non-empty layout: operand #0 of type '!stablehlo.token' has layout dense<[0, 1]> : tensor<2xindex>}}
  "stablehlo.custom_call"(%token) {
    call_target_name = "foo",
    operand_layouts = [dense<[0, 1]> : tensor<2xindex>],
    result_layouts = []
  } : (!stablehlo.token) -> ()
  func.return
}

// -----

func.func @custom_call_mismatch_tensor_and_layout_rank(%arg: tensor<2x3xf32>) {
  // expected-error@+1 {{incorrect layout dense<[0, 1, 2]> : tensor<3xindex> for type 'tensor<2x3xf32>', layout must be a permutation of [0, 2)}}
  "stablehlo.custom_call"(%arg) {
    call_target_name = "foo",
    operand_layouts = [dense<[0, 1, 2]> : tensor<3xindex>],
    result_layouts = []
  } : (tensor<2x3xf32>) -> ()
  func.return
}

// -----

func.func @custom_call_mismatch_tensor_and_layout_permutation(%arg: tensor<1x2x3xf32>) {
  // expected-error@+1 {{incorrect layout dense<[0, 1, 3]> : tensor<3xindex> for type 'tensor<1x2x3xf32>', layout must be a permutation of [0, 3)}}
  "stablehlo.custom_call"(%arg) {
    call_target_name = "foo",
    operand_layouts = [dense<[0, 1, 3]> : tensor<3xindex>],
    result_layouts = []
  } : (tensor<1x2x3xf32>) -> ()
  func.return
}

// -----

// CHECK-LABEL: func @custom_call_output_operand_alias
func.func @custom_call_output_operand_alias(%arg0: tuple<tensor<1x1xf32>, tensor<2x3xf32>>, %arg1: tensor<5x5xf32>) {
  // CHECK: stablehlo.custom_call @foo(%arg0, %arg1)
  // CHECK-SAME{LITERAL}: output_operand_aliases = [#stablehlo.output_operand_alias<output_tuple_indices = [0], operand_index = 0, operand_tuple_indices = [1]>]}
  %0 = "stablehlo.custom_call"(%arg0, %arg1) {
    call_target_name = "foo",
    output_operand_aliases = [
      #stablehlo.output_operand_alias<output_tuple_indices = [0],
                                 operand_index = 0,
                                 operand_tuple_indices = [1]>
    ]
  } : (tuple<tensor<1x1xf32>, tensor<2x3xf32>>, tensor<5x5xf32>) -> tuple<tensor<2x3xf32>>
  func.return
}

// -----

func.func @custom_call_output_operand_alias_mismatch_operand_index(%arg0: tuple<tensor<1x1xf32>, tensor<2x3xf32>>, %arg1: tensor<5x5xf32>) {
  // expected-error@+1 {{expects operandIndex in the output_operand_alias attribute to be in range [0, 2); got: 2}}
  %0 = "stablehlo.custom_call"(%arg0, %arg1) {
    call_target_name = "foo",
    output_operand_aliases = [
      #stablehlo.output_operand_alias<output_tuple_indices = [0],
                                 operand_index = 2,
                                 operand_tuple_indices = [1]>
    ]
  } : (tuple<tensor<1x1xf32>, tensor<2x3xf32>>, tensor<5x5xf32>) -> tuple<tensor<2x3xf32>>
  func.return
}

// -----

func.func @custom_call_invalid_output_tuple_indices(%arg0: tuple<tensor<1x1xf32>, tensor<2x3xf32>>, %arg1: tensor<5x5xf32>) {
  // expected-error@+1 {{output_tuple_indices in the output_operand_alias attribute out of bounds}}
  %0 = "stablehlo.custom_call"(%arg0, %arg1) {
    call_target_name = "foo",
    output_operand_aliases = [
      #stablehlo.output_operand_alias<output_tuple_indices = [1],
                                 operand_index = 0,
                                 operand_tuple_indices = [1]>
    ]
  } : (tuple<tensor<1x1xf32>, tensor<2x3xf32>>, tensor<5x5xf32>) -> tuple<tensor<2x3xf32>>
  func.return
}

// -----

func.func @custom_call_invalid_operand_tuple_indices(%arg0: tuple<tensor<1x1xf32>, tensor<2x3xf32>>, %arg1: tensor<5x5xf32>) {
  // expected-error@+1 {{operand_tuple_indices in the output_operand_alias attribute out of bounds}}
  %0 = "stablehlo.custom_call"(%arg0, %arg1) {
    call_target_name = "foo",
    output_operand_aliases = [
      #stablehlo.output_operand_alias<output_tuple_indices = [0],
                                 operand_index = 0,
                                 operand_tuple_indices = [2]>
    ]
  } : (tuple<tensor<1x1xf32>, tensor<2x3xf32>>, tensor<5x5xf32>) -> tuple<tensor<2x3xf32>>
  func.return
}

// -----

func.func @custom_call_output_operand_alias(%arg0: tuple<tensor<1x1xf32>, tensor<2x3xf32>>, %arg1: tensor<5x5xf32>) {
  // expected-error@+1 {{shapes mismatch in the output_operand_alias attribute: operand part has type 'tensor<2x3xf32>' and output part has type 'tensor<20x30xf32>'}}
  %0 = "stablehlo.custom_call"(%arg0, %arg1) {
    call_target_name = "foo",
    output_operand_aliases = [
      #stablehlo.output_operand_alias<output_tuple_indices = [0],
                                 operand_index = 0,
                                 operand_tuple_indices = [1]>
    ]
  } : (tuple<tensor<1x1xf32>, tensor<2x3xf32>>, tensor<5x5xf32>) -> tuple<tensor<20x30xf32>>
  func.return
}

// -----

// Test custom attribute printing/parsing.
// We really just need one op as holder, use module: this is the simplest top-level.

// CHECK: module
// CHECK-SAME: stablehlo.scatter = #stablehlo.scatter<>
module attributes{stablehlo.scatter = #stablehlo.scatter<>} {}

// -----

// CHECK: module
// CHECK-SAME: stablehlo.scatter = #stablehlo.scatter<update_window_dims = [1], inserted_window_dims = [0, 1], scatter_dims_to_operand_dims = [0, 2], index_vector_dim = 1>
module attributes{
 stablehlo.scatter = #stablehlo.scatter<
  index_vector_dim = 1,
  scatter_dims_to_operand_dims = [0, 2],
  inserted_window_dims = [0, 1],
  update_window_dims = [1]
 >} {}

// -----

// CHECK: module
// CHECK-SAME: stablehlo.scatter = #stablehlo.scatter<update_window_dims = [1], inserted_window_dims = [0, 1]>
module attributes{
 stablehlo.scatter = #stablehlo.scatter<
  inserted_window_dims = [0, 1],
  update_window_dims = [1]
 >} {}

// -----

module attributes{
 stablehlo.scatter = #stablehlo.scatter<
  index_vector_dim = 1,
  // expected-error@+2 {{duplicated `index_vector_dim` entry}}
  // expected-error@+1 {{failed parsing scatter dimension numbers}}
  index_vector_dim = 1,
 >} {}

// -----

// CHECK: module
// CHECK-SAME: stablehlo.gather = #stablehlo.gather<>
module attributes{stablehlo.gather = #stablehlo.gather<>} {}

// -----

// CHECK: module
// CHECK-SAME: stablehlo.gather = #stablehlo.gather<offset_dims = [1], collapsed_slice_dims = [0], start_index_map = [0], index_vector_dim = 1>
module attributes{
 stablehlo.gather = #stablehlo.gather<
   collapsed_slice_dims = [0],
   index_vector_dim = 1,
   offset_dims = [1],
   start_index_map = [0],
 >} {}

// -----

module attributes{
 stablehlo.gather = #stablehlo.gather<
   collapsed_slice_dims = [0],
   // expected-error @+2 {{failed parsing gather dimension numbers}}
   // expected-error @+1 {{duplicated `collapsed_slice_dims` entry}}
   collapsed_slice_dims = [0],
 >} {}

// -----

// CHECK: module
// CHECK-SAME: stablehlo.dot = #stablehlo.dot<
// CHECK-SAME:       lhs_batching_dimensions = [0],
// CHECK-SAME:       rhs_batching_dimensions = [1],
// CHECK-SAME:       lhs_contracting_dimensions = [2],
// CHECK-SAME:       rhs_contracting_dimensions = [3]
// CHECK-SAME:     >
module attributes {
  stablehlo.dot = #stablehlo.dot<
      lhs_batching_dimensions = [0],
      rhs_batching_dimensions = [1],
      lhs_contracting_dimensions = [2],
      rhs_contracting_dimensions = [3]
  >} {}

// -----

// CHECK: module
// CHECK-SAME: stablehlo.dot = #stablehlo.dot<
// CHECK-SAME:       lhs_batching_dimensions = [0],
// CHECK-SAME:       rhs_batching_dimensions = [1],
// CHECK-SAME:       lhs_contracting_dimensions = [2],
// CHECK-SAME:       rhs_contracting_dimensions = [3]
// CHECK-SAME:     >
module attributes {
  stablehlo.dot = #stablehlo.dot<
      lhs_batching_dimensions = [0],
      rhs_batching_dimensions = [1],
      lhs_contracting_dimensions = [2],
      rhs_contracting_dimensions = [3],
  >} {}

// -----

// CHECK: module
// CHECK-SAME: stablehlo.dot = #stablehlo.dot<
// CHECK-SAME:       lhs_batching_dimensions = [0],
// CHECK-SAME:       rhs_batching_dimensions = [1],
// CHECK-SAME:       lhs_contracting_dimensions = [2],
// CHECK-SAME:       rhs_contracting_dimensions = [3]
// CHECK-SAME:     >
module attributes {
  stablehlo.dot = #stablehlo.dot<
      rhs_batching_dimensions = [1],
      rhs_contracting_dimensions = [3],
      lhs_contracting_dimensions = [2],
      lhs_batching_dimensions = [0],
  >} {}

// -----

module attributes {
  stablehlo.dot = #stablehlo.dot<
      rhs_batching_dimensions = [1],
      // expected-error@+2 {{duplicated `rhs_batching_dimensions` entry}}
      // expected-error@+1 {{failed parsing dot dimension numbers}}
      rhs_batching_dimensions = [3],
      lhs_contracting_dimensions = [2],
      lhs_batching_dimensions = [0],
  >} {}

// -----

module attributes {
  // expected-error@+3 {{expected '>'}}
  // expected-error@+3 {{failed parsing dot dimension numbers}}
  stablehlo.dot = #stablehlo.dot<
      rhs_batching_dimensions = [1]
      rhs_contracting_dimensions = [3]
      lhs_contracting_dimensions = [2]
      lhs_batching_dimensions = [0]
  >} {}


// -----

module attributes {
  // expected-error@+2 {{expected one of: `lhs_batching_dimensions`, `rhs_batching_dimensions`, `lhs_contracting_dimensions`, `rhs_contracting_dimensions`}}
  // expected-error@+1 {{failed parsing dot dimension numbers}}
  stablehlo.dot = #stablehlo.dot<foo = [0]>
} {}

// -----

module attributes {
  stablehlo.dot = #stablehlo.dot<
      rhs_batching_dimensions = [1],
      rhs_contracting_dimensions = [3],
      lhs_contracting_dimensions = [2],
      lhs_batching_dimensions = [0],
      // expected-error@+2 {{expected one of: `lhs_batching_dimensions`, `rhs_batching_dimensions`, `lhs_contracting_dimensions`, `rhs_contracting_dimensions`}}
      // expected-error@+1 {{failed parsing dot dimension numbers}}
      foo = [0]
  >} {}

// -----

// CHECK-LABEL: func @test_alias_attribute
// CHECK-SAME:  stablehlo.result_alias = #stablehlo.result_alias<
// CHECK-SAME:       tuple_indices = [1, 1],
// CHECK-SAME:       result_index = [2, 0, 1],
// CHECK-SAME:       must_alias>
func.func @test_alias_attribute (%arg0: tuple<i32, tuple<i32, tensor<3xf32>>> {stablehlo.result_alias = #stablehlo.result_alias<
      tuple_indices = [1, 1],
      result_index = [2, 0, 1],
      must_alias>}
    ) -> (i32, i32, tuple<tuple<i32, tensor<3xf32>>>) {
  %0:3 = "Test.Op"() : () -> (i32, i32, tuple<tuple<i32, tensor<3xf32>>>)
  func.return %0#0, %0#1, %0#2 : i32, i32, tuple<tuple<i32, tensor<3xf32>>>
}

// -----

// CHECK-LABEL: func @test_alias_dynamic_dimension
// CHECK-SAME:  stablehlo.result_alias = #stablehlo.result_alias<result_index = [2]>
func.func @test_alias_dynamic_dimension (%arg0: tensor<?xf32> {stablehlo.result_alias = #stablehlo.result_alias<result_index = [2]>}
    ) -> (i32, i32, tensor<2xf32>) {
  %0:3 = "Test.Op"() : () -> (i32, i32, tensor<2xf32>)
  func.return %0#0, %0#1, %0#2 : i32, i32, tensor<2xf32>
}

// -----

// CHECK-LABEL: func @test_may_alias_no_tuple
// CHECK-SAME:  stablehlo.result_alias = #stablehlo.result_alias<result_index = [2]>
func.func @test_may_alias_no_tuple (%arg0: tensor<2xf32> {stablehlo.result_alias = #stablehlo.result_alias<result_index = [2]>}
    ) -> (i32, i32, tensor<2xf32>) {
  %0:3 = "Test.Op"() : () -> (i32, i32, tensor<2xf32>)
  func.return %0#0, %0#1, %0#2 : i32, i32, tensor<2xf32>
}

// -----

// CHECK-LABEL: func @test_may_alias_arg_tuple
// CHECK-SAME:  stablehlo.result_alias = #stablehlo.result_alias<tuple_indices = [2, 0], result_index = [2]>
func.func @test_may_alias_arg_tuple (%arg0: tuple<i32, i32, tuple<tensor<2xf32>, i32>> {stablehlo.result_alias = #stablehlo.result_alias<tuple_indices = [2, 0], result_index = [2]>}
    ) -> (i32, i32, tensor<2xf32>) {
  %0:3 = "Test.Op"() : () -> (i32, i32, tensor<2xf32>)
  func.return %0#0, %0#1, %0#2 : i32, i32, tensor<2xf32>
}

// -----

// CHECK-LABEL: func @test_may_alias_result_tuple
// CHECK-SAME:  stablehlo.result_alias = #stablehlo.result_alias<result_index = [2, 1, 2]>
func.func @test_may_alias_result_tuple (%arg0: tensor<2xf32> {stablehlo.result_alias = #stablehlo.result_alias<result_index = [2, 1, 2]>}
    ) -> (i32, i32, tuple<i32, tuple<i32, i32, tensor<2xf32>>>, i32) {
  %0:4 = "Test.Op"() : () -> (i32, i32, tuple<i32, tuple<i32, i32, tensor<2xf32>>>, i32)
  func.return %0#0, %0#1, %0#2, %0#3 : i32, i32, tuple<i32, tuple<i32, i32, tensor<2xf32>>>, i32
}

// -----

// expected-error@+1 {{attribute "stablehlo.result_alias" can only be used on function-like operations}}
module attributes {stablehlo.result_alias = #stablehlo.result_alias<result_index = [2, 3]>} {}

// -----

// expected-error @+2 {{expected at least 1 element(s), found 0}}
// expected-error@+1 {{failed parsing argument-result alias attribute}}
func.func @error_empty_result_index (%arg0: tensor<2xf32> {stablehlo.result_alias = #stablehlo.result_alias<result_index = []>}
    ) -> (tensor<2xf32>) {
  func.return %arg0 : tensor<2xf32>
}

// -----

// expected-error@+1 {{attribute "stablehlo.result_alias" expects all argument and result indices to be >= 0}}
func.func @error_negative_arg_tuple_index (%arg0: tensor<2xf32> {stablehlo.result_alias = #stablehlo.result_alias<tuple_indices = [0, -1], result_index = [0]>}
    ) -> (tensor<2xf32>) {
  func.return %arg0 : tensor<2xf32>
}

// -----

// expected-error@+1 {{attribute "stablehlo.result_alias" expects all argument and result indices to be >= 0}}
func.func @error_negative_result_index (%arg0: tensor<2xf32> {stablehlo.result_alias = #stablehlo.result_alias<result_index = [-1]>}
    ) -> (tensor<2xf32>) {
  func.return %arg0 : tensor<2xf32>
}

// -----

// expected-error@+1 {{attribute "stablehlo.result_alias" expects all argument and result indices to be >= 0}}
func.func @error_negative_result_tuple_index (%arg0: tensor<2xf32> {stablehlo.result_alias = #stablehlo.result_alias<result_index = [0, -1]>}
    ) -> (tensor<2xf32>) {
  func.return %arg0 : tensor<2xf32>
}

// -----

// expected-error@+1 {{attribute "stablehlo.result_alias" result index is out of range, must be <1}}
func.func @error_result_index_out_of_range (%arg0: tensor<2xf32> {stablehlo.result_alias = #stablehlo.result_alias<result_index = [1]>}
    ) -> (tensor<2xf32>) {
  func.return %arg0 : tensor<2xf32>
}

// -----

// expected-error@+1 {{attribute "stablehlo.result_alias" argument tuple indices are invalid}}
func.func @error_invalid_argument_tuple_indices (%arg0: tuple<i32, tensor<2xf32>> {stablehlo.result_alias = #stablehlo.result_alias<tuple_indices = [2], result_index = [0]>}
    ) -> (tensor<2xf32>) {
  %0 = "Test.Op"() : () -> (tensor<2xf32>)
  func.return %0 : tensor<2xf32>
}

// -----

// expected-error@+1 {{attribute "stablehlo.result_alias" aliases do not have compatible types, 'tensor<2xf32>' vs. 'tensor<1xf32>'}}
func.func @error_incompatible_alias_shapes (%arg0: tensor<2xf32> {stablehlo.result_alias = #stablehlo.result_alias<result_index = [0, 1]>}
    ) -> (tuple<i32, tensor<1xf32>>) {
  %0 = "Test.Op"() : () -> (tuple<i32, tensor<1xf32>>)
  func.return %0 : tuple<i32, tensor<1xf32>>
}

// -----

// expected-error@+1 {{attribute "stablehlo.result_alias" aliases do not have compatible types, 'tensor<2xf32>' vs. 'tensor<2xi32>'}}
func.func @error_incompatible_alias_element_types (%arg0: tensor<2xf32> {stablehlo.result_alias = #stablehlo.result_alias<result_index = [0, 1]>}
    ) -> (tuple<i32, tensor<2xi32>>) {
  %0 = "Test.Op"() : () -> (tuple<i32, tensor<2xi32>>)
  func.return %0 : tuple<i32, tensor<2xi32>>
}

// -----

// stablehlo.batch_norm_training

// CHECK-LABEL: @batch_norm_train
func.func @batch_norm_train(%input: tensor<2x2x2x2xf32>, %scale: tensor<2xf32>, %offset: tensor<2xf32>) -> tensor<2x2x2x2xf32> {
  %0:3 = "stablehlo.batch_norm_training" (%input, %scale, %offset) {epsilon = 0.001 : f32, feature_index = 1 : i64} : (tensor<2x2x2x2xf32>, tensor<2xf32>, tensor<2xf32>) -> (tensor<2x2x2x2xf32>, tensor<2xf32>, tensor<2xf32>)
  func.return %0#0 : tensor<2x2x2x2xf32>
}

// -----

// CHECK-LABEL: @batch_norm_train_dynamic
func.func @batch_norm_train_dynamic(%input: tensor<?x?x2x2xf32>, %scale: tensor<2xf32>, %offset: tensor<2xf32>) -> tensor<?x?x2x2xf32> {
  %0:3 = "stablehlo.batch_norm_training" (%input, %scale, %offset) {
    epsilon = 0.001 : f32, feature_index = 1 : i64
  } : (tensor<?x?x2x2xf32>, tensor<2xf32>, tensor<2xf32>) -> (tensor<?x?x2x2xf32>, tensor<2xf32>, tensor<2xf32>)
  func.return %0#0 : tensor<?x?x2x2xf32>
}

// -----

func.func @error_batch_norm_train(%input: tensor<2x2x2x2xf32>, %scale: tensor<2xf32>, %offset: tensor<2xf32>) -> tensor<2x2x2x2xf32> {
  // expected-error@+1 {{expects featureIndex to be smaller than the rank of multi-dimensional operands; got featureIndex 4, and rank 4.}}
  %0:3 = "stablehlo.batch_norm_training" (%input, %scale, %offset) {epsilon = 0.001 : f32, feature_index = 4 : i64} : (tensor<2x2x2x2xf32>, tensor<2xf32>, tensor<2xf32>) -> (tensor<2x2x2x2xf32>, tensor<2xf32>, tensor<2xf32>)
  func.return %0#0 : tensor<2x2x2x2xf32>
}

// -----

func.func @error_batch_norm_train(%input: tensor<2x2x2x2xf32>, %scale: tensor<2xf32>, %offset: tensor<2xf32>) -> tensor<2x2x2x2xf32> {
  // expected-error@+1 {{expects featureIndex to be a non-negative number, got -1.}}
  %0:3 = "stablehlo.batch_norm_training" (%input, %scale, %offset) {epsilon = 0.001 : f32, feature_index = -1 : i64} : (tensor<2x2x2x2xf32>, tensor<2xf32>, tensor<2xf32>) -> (tensor<2x2x2x2xf32>, tensor<2xf32>, tensor<2xf32>)
  func.return %0#0 : tensor<2x2x2x2xf32>
}

// -----

func.func @error_batch_norm_train(%input: tensor<2x2x2x2xf32>, %scale: tensor<3xf32>, %offset: tensor<3xf32>) -> tensor<2x2x2x2xf32> {
  // expected-error@+1 {{expects the size of single-dimensional operands to be compatible with feature count, but the size of single-dimensional operands is 3 and the feature count is 2.}}
  %0:3 = "stablehlo.batch_norm_training" (%input, %scale, %offset) {epsilon = 0.001 : f32, feature_index = 3 : i64} : (tensor<2x2x2x2xf32>, tensor<3xf32>, tensor<3xf32>) -> (tensor<2x2x2x2xf32>, tensor<3xf32>, tensor<3xf32>)
  func.return %0#0 : tensor<2x2x2x2xf32>
}

// -----

// stablehlo.batch_norm_inference

// CHECK-LABEL: @batch_norm_inference
func.func @batch_norm_inference(%input: tensor<4x256xf32>, %scale: tensor<256xf32>, %offset: tensor<256xf32>, %mean: tensor<256xf32>, %variance: tensor<256xf32>) -> (tensor<4x256xf32>) {
  %0 = "stablehlo.batch_norm_inference" (%input, %scale, %offset, %mean, %variance) {epsilon = 1.001000e-05 : f32, feature_index = 1 : i64} :
      (tensor<4x256xf32>, tensor<256xf32>, tensor<256xf32>, tensor<256xf32>,
        tensor<256xf32>) -> tensor<4x256xf32>
  func.return %0 : tensor<4x256xf32>
}

// -----

// CHECK-LABEL: @batch_norm_inference_dynamic
func.func @batch_norm_inference_dynamic(%input: tensor<4x?xf32>, %scale: tensor<?xf32>, %offset: tensor<?xf32>, %mean: tensor<?xf32>, %variance: tensor<?xf32>) -> (tensor<4x?xf32>) {
  %0 = "stablehlo.batch_norm_inference" (%input, %scale, %offset, %mean, %variance) {
    epsilon = 1.001000e-05 : f32, feature_index = 1 : i64
  } : (tensor<4x?xf32>, tensor<?xf32>, tensor<?xf32>, tensor<?xf32>, tensor<?xf32>) -> tensor<4x?xf32>
  func.return %0 : tensor<4x?xf32>
}

// -----

func.func @error_batch_norm_inference(%input: tensor<4x256xf32>, %scale: tensor<256xf32>, %offset: tensor<256xf32>, %mean: tensor<256xf32>, %variance: tensor<256xf32>) -> (tensor<4x256xf32>) {
  // expected-error@+1 {{expects featureIndex to be smaller than the rank of multi-dimensional operands; got featureIndex 2, and rank 2.}}
  %0 = "stablehlo.batch_norm_inference" (%input, %scale, %offset, %mean, %variance) {epsilon = 1.001000e-05 : f32, feature_index = 2 : i64} :
      (tensor<4x256xf32>, tensor<256xf32>, tensor<256xf32>, tensor<256xf32>,
        tensor<256xf32>) -> tensor<4x256xf32>
  func.return %0 : tensor<4x256xf32>
}

// -----

func.func @error_batch_norm_inference(%input: tensor<4x256xf32>, %scale: tensor<256xf32>, %offset: tensor<256xf32>, %mean: tensor<256xf32>, %variance: tensor<256xf32>) -> (tensor<4x256xf32>) {
  // expected-error@+1 {{expects featureIndex to be a non-negative number, got -1.}}
  %0 = "stablehlo.batch_norm_inference" (%input, %scale, %offset, %mean, %variance) {epsilon = 1.001000e-05 : f32, feature_index = -1 : i64} :
      (tensor<4x256xf32>, tensor<256xf32>, tensor<256xf32>, tensor<256xf32>,
        tensor<256xf32>) -> tensor<4x256xf32>
  func.return %0 : tensor<4x256xf32>
}

// -----

func.func @error_batch_norm_inference(%input: tensor<4x256xf32>, %scale: tensor<25xf32>, %offset: tensor<25xf32>, %mean: tensor<25xf32>, %variance: tensor<25xf32>) -> (tensor<4x256xf32>) {
  // expected-error@+1 {{expects the size of single-dimensional operands to be compatible with feature count, but the size of single-dimensional operands is 25 and the feature count is 256.}}
  %0 = "stablehlo.batch_norm_inference" (%input, %scale, %offset, %mean, %variance) {epsilon = 1.001000e-05 : f32, feature_index = 1 : i64} :
      (tensor<4x256xf32>, tensor<25xf32>, tensor<25xf32>, tensor<25xf32>,
        tensor<25xf32>) -> tensor<4x256xf32>
  func.return %0 : tensor<4x256xf32>
}

// -----

// stablehlo.batch_norm_grad

// CHECK-LABEL: @batch_norm_grad
func.func @batch_norm_grad(%input: tensor<2x2x2x2xf32>, %scale: tensor<2xf32>, %mean: tensor<2xf32>, %variance: tensor<2xf32>, %grad_output: tensor<2x2x2x2xf32>) -> tensor<2x2x2x2xf32> {
  %0:3 = "stablehlo.batch_norm_grad" (%input, %scale, %mean, %variance, %grad_output) {epsilon = 0.001 : f32, feature_index = 0 : i64} : (tensor<2x2x2x2xf32>, tensor<2xf32>, tensor<2xf32>, tensor<2xf32>, tensor<2x2x2x2xf32>) -> (tensor<2x2x2x2xf32>, tensor<2xf32>, tensor<2xf32>)
  func.return %0#0 : tensor<2x2x2x2xf32>
}

// -----

func.func @batch_norm_grad_dynamic(%input: tensor<?x2x2x2xf32>, %scale: tensor<?xf32>, %mean: tensor<?xf32>, %variance: tensor<?xf32>, %grad_output: tensor<?x2x2x2xf32>) -> tensor<?x2x2x2xf32> {
  %0:3 = "stablehlo.batch_norm_grad" (%input, %scale, %mean, %variance, %grad_output) {
    epsilon = 0.001 : f32, feature_index = 0 : i64
  } : (tensor<?x2x2x2xf32>, tensor<?xf32>, tensor<?xf32>, tensor<?xf32>, tensor<?x2x2x2xf32>) -> (tensor<?x2x2x2xf32>, tensor<?xf32>, tensor<?xf32>)
  func.return %0#0 : tensor<?x2x2x2xf32>
}

// -----

func.func @error_batch_norm_grad(%input: tensor<2x2x2x2xf32>, %scale: tensor<2xf32>, %mean: tensor<2xf32>, %variance: tensor<2xf32>, %grad_output: tensor<2x2x2x2xf32>) -> tensor<2x2x2x2xf32> {
  // expected-error@+1 {{expects featureIndex to be smaller than the rank of multi-dimensional operands; got featureIndex 4, and rank 4.}}
  %0:3 = "stablehlo.batch_norm_grad" (%input, %scale, %mean, %variance, %grad_output) {epsilon = 0.001 : f32, feature_index = 4 : i64} : (tensor<2x2x2x2xf32>, tensor<2xf32>, tensor<2xf32>, tensor<2xf32>, tensor<2x2x2x2xf32>) -> (tensor<2x2x2x2xf32>, tensor<2xf32>, tensor<2xf32>)
  func.return %0#0 : tensor<2x2x2x2xf32>
}

// -----

func.func @error_batch_norm_grad(%input: tensor<2x2x2x2xf32>, %scale: tensor<2xf32>, %mean: tensor<2xf32>, %variance: tensor<2xf32>, %grad_output: tensor<2x2x2x2xf32>) -> tensor<2x2x2x2xf32> {
  // expected-error@+1 {{expects featureIndex to be a non-negative number, got -1.}}
  %0:3 = "stablehlo.batch_norm_grad" (%input, %scale, %mean, %variance, %grad_output) {epsilon = 0.001 : f32, feature_index = -1 : i64} : (tensor<2x2x2x2xf32>, tensor<2xf32>, tensor<2xf32>, tensor<2xf32>, tensor<2x2x2x2xf32>) -> (tensor<2x2x2x2xf32>, tensor<2xf32>, tensor<2xf32>)
  func.return %0#0 : tensor<2x2x2x2xf32>
}

// -----

func.func @error_batch_norm_grad(%input: tensor<2x2x2x2xf32>, %scale: tensor<4xf32>, %mean: tensor<4xf32>, %variance: tensor<4xf32>, %grad_output: tensor<2x2x2x2xf32>) -> tensor<2x2x2x2xf32> {
  // expected-error@+1 {{expects the size of single-dimensional operands to be compatible with feature count, but the size of single-dimensional operands is 4 and the feature count is 2.}}
  %0:3 = "stablehlo.batch_norm_grad" (%input, %scale, %mean, %variance, %grad_output) {epsilon = 0.001 : f32, feature_index = 0 : i64} : (tensor<2x2x2x2xf32>, tensor<4xf32>, tensor<4xf32>, tensor<4xf32>, tensor<2x2x2x2xf32>) -> (tensor<2x2x2x2xf32>, tensor<4xf32>, tensor<4xf32>)
  func.return %0#0 : tensor<2x2x2x2xf32>
}

// -----

func.func @error_batch_norm_grad(%input: tensor<2x2x2x2xf32>, %scale: tensor<4xf32>, %mean: tensor<2xf32>, %variance: tensor<2xf32>, %grad_output: tensor<2x2x2x2xf32>) -> tensor<2x2x2x2xf32> {
  // expected-error@+1 {{expects single-dimensional operands to have compatible shapes}}
  %0:3 = "stablehlo.batch_norm_grad" (%input, %scale, %mean, %variance, %grad_output) {epsilon = 0.001 : f32, feature_index = 0 : i64} : (tensor<2x2x2x2xf32>, tensor<4xf32>, tensor<2xf32>, tensor<2xf32>, tensor<2x2x2x2xf32>) -> (tensor<2x2x2x2xf32>, tensor<2xf32>, tensor<2xf32>)
  func.return %0#0 : tensor<2x2x2x2xf32>
}

// -----

func.func @error_batch_norm_grad(%input: tensor<2x2x2x2xi32>, %scale: tensor<2xf32>, %mean: tensor<2xf32>, %variance: tensor<2xf32>, %grad_output: tensor<2x2x2x2xf32>) -> tensor<2x2x2x2xf32> {
  // expected-error@+1 {{operand #0 must be ranked tensor of f8E4M3FN type or f8E5M2 type or f8E4M3FNUZ type or f8E5M2FNUZ type or 16-bit float or 32-bit float or 64-bit float or bfloat16 type values, but got 'tensor<2x2x2x2xi32>'}}
  %0:3 = "stablehlo.batch_norm_grad" (%input, %scale, %mean, %variance, %grad_output) {epsilon = 0.001 : f32, feature_index = 0 : i64} : (tensor<2x2x2x2xi32>, tensor<2xf32>, tensor<2xf32>, tensor<2xf32>, tensor<2x2x2x2xf32>) -> (tensor<2x2x2x2xf32>, tensor<2xf32>, tensor<2xf32>)
  func.return %0#0 : tensor<2x2x2x2xf32>
}

// -----

func.func @error_batch_norm_grad(%input: tensor<2x2x2x2xf32>, %scale: tensor<2xf32>, %mean: tensor<2xf32>, %variance: tensor<2xf32>, %grad_output: tensor<2x2x2xf32>) -> tensor<2x2x2x2xf32> {
  // expected-error@+1 {{expects multi-dimensional operands to have compatible shapes}}
  %0:3 = "stablehlo.batch_norm_grad" (%input, %scale, %mean, %variance, %grad_output) {epsilon = 0.001 : f32, feature_index = 0 : i64} : (tensor<2x2x2x2xf32>, tensor<2xf32>, tensor<2xf32>, tensor<2xf32>, tensor<2x2x2xf32>) -> (tensor<2x2x2x2xf32>, tensor<2xf32>, tensor<2xf32>)
  func.return %0#0 : tensor<2x2x2x2xf32>
}

// -----

func.func @error_batch_norm_grad(%input: tensor<2x2x2x2xf32>, %scale: tensor<2xf32>, %mean: tensor<2xf32>, %variance: tensor<2xf32>, %grad_output: tensor<2x2x2x2xf32>) -> tensor<2x2x2x2xf32> {
  // expected-error@+1 {{failed to verify that all of {operand, grad_operand, grad_scale, grad_offset} have same element type}}
  %0:3 = "stablehlo.batch_norm_grad" (%input, %scale, %mean, %variance, %grad_output) {epsilon = 0.001 : f32, feature_index = 0 : i64} : (tensor<2x2x2x2xf32>, tensor<2xf32>, tensor<2xf32>, tensor<2xf32>, tensor<2x2x2x2xf32>) -> (tensor<2x2x2x2xf32>, tensor<2xf64>, tensor<2xf64>)
  func.return %0#0 : tensor<2x2x2x2xf32>
}

// -----

func.func @error_batch_norm_grad(%input: tensor<2x2x2x2xf32>, %scale: tensor<2xf32>, %mean: tensor<2xf32>, %variance: tensor<2xf32>, %grad_output: tensor<2x2x2x2xf32>) -> tensor<2x2x2x2xf64> {
  // expected-error@+1 {{failed to verify that all of {operand, grad_operand, grad_scale, grad_offset} have same element type}}
  %0:3 = "stablehlo.batch_norm_grad" (%input, %scale, %mean, %variance, %grad_output) {epsilon = 0.001 : f32, feature_index = 0 : i64} : (tensor<2x2x2x2xf32>, tensor<2xf32>, tensor<2xf32>, tensor<2xf32>, tensor<2x2x2x2xf32>) -> (tensor<2x2x2x2xf64>, tensor<2xf32>, tensor<2xf32>)
  func.return %0#0 : tensor<2x2x2x2xf64>
}

// -----

func.func @error_batch_norm_grad(%input: tensor<2x2x2x2xf32>, %scale: tensor<2xf32>, %mean: tensor<2xf32>, %variance: tensor<2xf32>, %grad_output: tensor<2x2x2x2xf32>) -> tensor<2x2x2x2xf32> {
  // expected-error@+1 {{result #1 must be 1D tensor of f8E4M3FN type or f8E5M2 type or f8E4M3FNUZ type or f8E5M2FNUZ type or 16-bit float or 32-bit float or 64-bit float or bfloat16 type values, but got 'tensor<2x2xf32>'}}
  %0:3 = "stablehlo.batch_norm_grad" (%input, %scale, %mean, %variance, %grad_output) {epsilon = 0.001 : f32, feature_index = 0 : i64} : (tensor<2x2x2x2xf32>, tensor<2xf32>, tensor<2xf32>, tensor<2xf32>, tensor<2x2x2x2xf32>) -> (tensor<2x2x2x2xf32>, tensor<2x2xf32>, tensor<2xf32>)
  func.return %0#0 : tensor<2x2x2x2xf32>
}

// -----

func.func @error_batch_norm_grad(%input: tensor<*xf32>, %scale: tensor<2xf32>, %mean: tensor<2xf32>, %variance: tensor<2xf32>, %grad_output: tensor<2x2x2x2xf32>) -> tensor<*xf32> {
  // expected-error@+1 {{operand #0 must be ranked tensor of f8E4M3FN type or f8E5M2 type or f8E4M3FNUZ type or f8E5M2FNUZ type or 16-bit float or 32-bit float or 64-bit float or bfloat16 type values, but got 'tensor<*xf32>'}}
  %0:3 = "stablehlo.batch_norm_grad" (%input, %scale, %mean, %variance, %grad_output) {epsilon = 0.001 : f32, feature_index = 0 : i64} : (tensor<*xf32>, tensor<2xf32>, tensor<2xf32>, tensor<2xf32>, tensor<2x2x2x2xf32>) -> (tensor<*xf32>, tensor<2xf32>, tensor<2xf32>)
  func.return %0#0 : tensor<*xf32>
}

// -----

// CHECK-LABEL: @fft
func.func @fft(%arg0: tensor<3x9xcomplex<f32>>) -> tensor<3x9xcomplex<f32>> {
  %0 = "stablehlo.fft"(%arg0) { fft_length = dense<9> : tensor<1xi64>, fft_type = #stablehlo<fft_type FFT> } : (tensor<3x9xcomplex<f32>>) -> tensor<3x9xcomplex<f32>>
  func.return %0 : tensor<3x9xcomplex<f32>>
}

// -----

// CHECK-LABEL: @ifft
func.func @ifft(%arg0: tensor<3x9xcomplex<f32>>) -> tensor<3x9xcomplex<f32>> {
  %0 = "stablehlo.fft"(%arg0) { fft_length = dense<9> : tensor<1xi64>, fft_type = #stablehlo<fft_type IFFT> } : (tensor<3x9xcomplex<f32>>) -> tensor<3x9xcomplex<f32>>
  func.return %0 : tensor<3x9xcomplex<f32>>
}

// -----

// CHECK-LABEL: @rfft
func.func @rfft(%arg0: tensor<3x9xf32>) -> tensor<3x5xcomplex<f32>> {
  %0 = "stablehlo.fft"(%arg0) { fft_length = dense<9> : tensor<1xi64>, fft_type = #stablehlo<fft_type RFFT> } : (tensor<3x9xf32>) -> tensor<3x5xcomplex<f32>>
  func.return %0 : tensor<3x5xcomplex<f32>>
}

// -----

// CHECK-LABEL: @irfft
func.func @irfft(%arg0: tensor<3x9xcomplex<f32>>) -> tensor<3x16xf32> {
  %0 = "stablehlo.fft"(%arg0) { fft_length = dense<16> : tensor<1xi64>, fft_type = #stablehlo<fft_type IRFFT> } : (tensor<3x9xcomplex<f32>>) -> tensor<3x16xf32>
  func.return %0 : tensor<3x16xf32>
}

// -----

// CHECK-LABEL: @rfft_unranked
func.func @rfft_unranked(%arg0: tensor<*xf32>) -> tensor<*xcomplex<f32>> {
  %0 = "stablehlo.fft"(%arg0) { fft_length = dense<9> : tensor<1xi64>, fft_type = #stablehlo<fft_type RFFT> } : (tensor<*xf32>) -> tensor<*xcomplex<f32>>
  func.return %0 : tensor<*xcomplex<f32>>
}

// -----

func.func @rfft_not_float32or64(%arg0: tensor<3x9xf16>) -> tensor<3x5xcomplex<f32>> {
  // expected-error@+1 {{RFFT requires f32 or f64 input type, but is given 'f16'.}}
  %0 = "stablehlo.fft"(%arg0) { fft_length = dense<9> : tensor<1xi64>, fft_type = #stablehlo<fft_type RFFT> } : (tensor<3x9xf16>) -> tensor<3x5xcomplex<f32>>
  func.return %0 : tensor<3x5xcomplex<f32>>
}

// -----

func.func @fft_invalid_rank(%arg0: tensor<3x9xf32>) -> tensor<3x9xcomplex<f32>> {
  // expected-error@+1 {{rank must be between 1 and 3, but got 4.}}
  %0 = "stablehlo.fft"(%arg0) { fft_length = dense<9> : tensor<4xi64>, fft_type = #stablehlo<fft_type RFFT> } : (tensor<3x9xf32>) -> tensor<3x9xcomplex<f32>>
  func.return %0 : tensor<3x9xcomplex<f32>>
}

// -----

func.func @fft_rank_mismatch(%arg0: tensor<3x9xf32>) -> tensor<3x9xcomplex<f32>> {
  // expected-error@+1 {{operand rank must not be less than fft rank of 3 for operand of type 'tensor<3x9xf32>'}}
  %0 = "stablehlo.fft"(%arg0) { fft_length = dense<9> : tensor<3xi64>, fft_type = #stablehlo<fft_type RFFT> } : (tensor<3x9xf32>) -> tensor<3x9xcomplex<f32>>
  func.return %0 : tensor<3x9xcomplex<f32>>
}

// -----

func.func @rfft_invalid_dim(%arg0: tensor<3x9xf32>) -> tensor<3x9xcomplex<f32>> {
  // expected-error@+1 {{RFFT requires innermost dimensions to be compatible with fft_length. Got: 3, 9 but wanted 9, 9.}}
  %0 = "stablehlo.fft"(%arg0) { fft_length = dense<9> : tensor<2xi64>, fft_type = #stablehlo<fft_type RFFT> } : (tensor<3x9xf32>) -> tensor<3x9xcomplex<f32>>
  func.return %0 : tensor<3x9xcomplex<f32>>
}

// -----

func.func @irfft_invalid_dim(%arg0: tensor<3x9xcomplex<f32>>) -> tensor<3x9xf32> {
  // expected-error@+1 {{IRFFT requires non-final dimensions to be compatible with fft_length. Got: 3, 9 but wanted 9, 9, and 3 != 9.}}
  %0 = "stablehlo.fft"(%arg0) { fft_length = dense<9> : tensor<2xi64>, fft_type = #stablehlo<fft_type IRFFT> } : (tensor<3x9xcomplex<f32>>) -> tensor<3x9xf32>
  func.return %0 : tensor<3x9xf32>
}

// -----

func.func @irfft_invalid_dim(%arg0: tensor<3x9xcomplex<f32>>) -> tensor<3x9xf32> {
  // expected-error@+1 {{IRFFT requires innermost dimension to be compatible with fft_length[-1]/2+1. Got: 9 but fft_length is 9.}}
  %0 = "stablehlo.fft"(%arg0) { fft_length = dense<9> : tensor<1xi64>, fft_type = #stablehlo<fft_type IRFFT> } : (tensor<3x9xcomplex<f32>>) -> tensor<3x9xf32>
  func.return %0 : tensor<3x9xf32>
}

// -----

func.func @irfft_invalid_elt(%arg0: tensor<3x9xf32>) -> tensor<3x9xcomplex<f32>> {
  // expected-error@+1 {{FFT/IFFT/IRFFT take a complex tensor as input, but is given 'tensor<3x9xf32>'}}
  %0 = "stablehlo.fft"(%arg0) { fft_length = dense<16> : tensor<1xi64>, fft_type = #stablehlo<fft_type IRFFT> } : (tensor<3x9xf32>) -> tensor<3x9xcomplex<f32>>
  func.return %0 : tensor<3x9xcomplex<f32>>
}

// -----

func.func @irfft_invalid_ret_elt(%arg0: tensor<3x9xcomplex<f32>>) -> tensor<3x16xcomplex<f32>> {
  // expected-error@+1 {{inferred type(s) 'tensor<3x16xf32>' are incompatible with return type(s) of operation 'tensor<3x16xcomplex<f32>>'}}
  %0 = "stablehlo.fft"(%arg0) { fft_length = dense<16> : tensor<1xi64>, fft_type = #stablehlo<fft_type IRFFT> } : (tensor<3x9xcomplex<f32>>) -> tensor<3x16xcomplex<f32>>
  func.return %0 : tensor<3x16xcomplex<f32>>
}

// -----

func.func @rfft_invalid_ret_elt(%arg0: tensor<3x9xf32>) -> tensor<3x9xf32> {
  // expected-error@+1 {{inferred type(s) 'tensor<3x5xcomplex<f32>>' are incompatible with return type(s) of operation 'tensor<3x9xf32>'}}
  %0 = "stablehlo.fft"(%arg0) { fft_length = dense<9> : tensor<1xi64>, fft_type = #stablehlo<fft_type RFFT> } : (tensor<3x9xf32>) -> tensor<3x9xf32>
  func.return %0 : tensor<3x9xf32>
}

// -----

// CHECK-LABEL: @rfft_dynamic
func.func @rfft_dynamic(%arg0: tensor<?x?xf32>) -> tensor<?x?xcomplex<f32>> {
  %0 = "stablehlo.fft"(%arg0) { fft_length = dense<9> : tensor<1xi64>, fft_type = #stablehlo<fft_type RFFT> } : (tensor<?x?xf32>) -> tensor<?x?xcomplex<f32>>
  func.return %0 : tensor<?x?xcomplex<f32>>
}

// -----

func.func @rfft_dynamic_incompatible_dims(%arg0: tensor<3x10xf32>) -> tensor<?x?xcomplex<f32>> {
  // expected-error@+1{{RFFT requires innermost dimensions to be compatible with fft_length. Got: 3, 10 but wanted 9.}}
  %0 = "stablehlo.fft"(%arg0) { fft_length = dense<9> : tensor<1xi64>, fft_type = #stablehlo<fft_type RFFT> } : (tensor<3x10xf32>) -> tensor<?x?xcomplex<f32>>
  func.return %0 : tensor<?x?xcomplex<f32>>
}

// -----

// CHECK-LABEL: @irfft_dynamic
func.func @irfft_dynamic(%arg0: tensor<?x?xcomplex<f32>>) -> tensor<?x?xf32> {
  %0 = "stablehlo.fft"(%arg0) { fft_length = dense<16> : tensor<1xi64>, fft_type = #stablehlo<fft_type IRFFT> } : (tensor<?x?xcomplex<f32>>) -> tensor<?x?xf32>
  func.return %0 : tensor<?x?xf32>
}

// -----

func.func @irfft_dynamic_incompatible_non_final_dims(%arg0: tensor<?x3x15xcomplex<f32>>) -> tensor<?x?x?xf32> {
  // expected-error@+1{{IRFFT requires non-final dimensions to be compatible with fft_length. Got: -9223372036854775808, 3, 15 but wanted 4, 16, and 3 != 4}}
  %0 = "stablehlo.fft"(%arg0) { fft_length = dense<[4, 16]> : tensor<2xi64>, fft_type = #stablehlo<fft_type IRFFT> } : (tensor<?x3x15xcomplex<f32>>) -> tensor<?x?x?xf32>
  func.return %0 : tensor<?x?x?xf32>
}

// -----

func.func @irfft_dynamic_incompatible_final_dim(%arg0: tensor<?x8xcomplex<f32>>) -> tensor<?x?xf32> {
  // expected-error@+1{{IRFFT requires innermost dimension to be compatible with fft_length[-1]/2+1. Got: 8 but fft_length is 16.}}
  %0 = "stablehlo.fft"(%arg0) { fft_length = dense<16> : tensor<1xi64>, fft_type = #stablehlo<fft_type IRFFT> } : (tensor<?x8xcomplex<f32>>) -> tensor<?x?xf32>
  func.return %0 : tensor<?x?xf32>
}

// -----

// CHECK-LABEL: @irfft_dynamic
func.func @irfft_dynamic(%arg0: tensor<?x?xcomplex<f32>>) -> tensor<?x?xf32> {
  %0 = "stablehlo.fft"(%arg0) { fft_length = dense<16> : tensor<1xi64>, fft_type = #stablehlo<fft_type IRFFT> } : (tensor<?x?xcomplex<f32>>) -> tensor<?x?xf32>
  func.return %0 : tensor<?x?xf32>
}

// -----

// CHECK-LABEL: @eltwise_static_and_dynamic_type(
//  CHECK-SAME: %[[A:.*]]: tensor<10x10xf32>, %[[B:.*]]: tensor<?x?xf32>) -> tensor<10x10xf32>
//       CHECK: %[[R:.*]] = stablehlo.add %[[A]], %[[B]] : (tensor<10x10xf32>, tensor<?x?xf32>) -> tensor<10x10xf32>
//       CHECK: return %[[R]] : tensor<10x10xf32>
func.func @eltwise_static_and_dynamic_type(%arg0: tensor<10x10xf32>, %arg1: tensor<?x?xf32>) -> tensor<10x10xf32> {
  %0 = stablehlo.add %arg0, %arg1 : (tensor<10x10xf32>, tensor<?x?xf32>) -> tensor<10x10xf32>
  func.return %0 : tensor<10x10xf32>
}

// -----

// CHECK: func @quantized_conv2d
// CHECK: stablehlo.convolution
// CHECK-SAME: dim_numbers = [b, 0, 1, f]x[0, 1, i, o]->[b, 0, 1, f]
// CHECK-SAME{LITERAL}: window = {stride = [1, 1], pad = [[1, 1], [1, 1]], lhs_dilate = [1, 1], rhs_dilate = [1, 1]}
func.func @quantized_conv2d(%arg0: tensor<1x8x8x207x!quant.uniform<i8:f32, 2.0:15>>, %arg1: tensor<3x3x207x16x!quant.uniform<i8:f32, 5.0:20>>) -> tensor<1x8x8x16x!quant.uniform<i8:f32, 10.0:50>> {
  %0 = stablehlo.convolution(%arg0, %arg1)
         dim_numbers = [b, 0, 1, f]x[0, 1, i, o]->[b, 0, 1, f],
         window = {stride = [1, 1], pad = [[1, 1], [1, 1]], lhs_dilate = [1, 1], rhs_dilate = [1, 1]}
         {batch_group_count = 1 : i64, feature_group_count = 1 : i64, precision_config = [#stablehlo<precision DEFAULT>, #stablehlo<precision DEFAULT>]} :
       (tensor<1x8x8x207x!quant.uniform<i8:f32, 2.0:15>>, tensor<3x3x207x16x!quant.uniform<i8:f32, 5.0:20>>) -> tensor<1x8x8x16x!quant.uniform<i8:f32, 10.0:50>>
  func.return %0 : tensor<1x8x8x16x!quant.uniform<i8:f32, 10.0:50>>
}

// -----

// CHECK-LABEL: func @quantized_clamp
func.func @quantized_clamp(%arg0: tensor<1x!quant.uniform<ui8:f32, 34.0:16>>) -> tensor<1x!quant.uniform<ui8:f32, 34.0:16>> {
  %0 = "stablehlo.clamp"(%arg0, %arg0, %arg0) : (tensor<1x!quant.uniform<ui8:f32, 34.0:16>>, tensor<1x!quant.uniform<ui8:f32, 34.0:16>>, tensor<1x!quant.uniform<ui8:f32, 34.0:16>>) -> tensor<1x!quant.uniform<ui8:f32, 34.0:16>>
  func.return %0: tensor<1x!quant.uniform<ui8:f32, 34.0:16>>
}

// -----

// CHECK-LABEL: func @quantized_dot_i8
func.func @quantized_dot_i8(%arg0: tensor<2x2x!quant.uniform<i8:f32, 2.0:15>>, %arg1: tensor<2x2x!quant.uniform<i8:f32, 5.0:20>>) -> tensor<2x2x!quant.uniform<i8:f32, 10.0:50>> {
  %0 = "stablehlo.dot"(%arg0, %arg1) : (tensor<2x2x!quant.uniform<i8:f32, 2.0:15>>, tensor<2x2x!quant.uniform<i8:f32, 5.0:20>>) -> tensor<2x2x!quant.uniform<i8:f32, 10.0:50>>
  func.return %0: tensor<2x2x!quant.uniform<i8:f32, 10.0:50>>
}

// -----

// CHECK-LABEL: func @quantized_dot_i8_per_axis
func.func @quantized_dot_i8_per_axis(%arg0: tensor<2x2x!quant.uniform<i8:f32, 2.0:15>>, %arg1: tensor<2x2x!quant.uniform<i8<-127:127>:f32:0, {0.072314441204071045,0.050758145749568939}>>) -> tensor<2x2x!quant.uniform<i8:f32, 10.0:50>> {
  %0 = "stablehlo.dot"(%arg0, %arg1) : (tensor<2x2x!quant.uniform<i8:f32, 2.0:15>>, tensor<2x2x!quant.uniform<i8<-127:127>:f32:0, {0.072314441204071045,0.050758145749568939}>>) -> tensor<2x2x!quant.uniform<i8:f32, 10.0:50>>
  func.return %0: tensor<2x2x!quant.uniform<i8:f32, 10.0:50>>
}

// -----

// CHECK-LABEL: func @quantized_dot_i4
func.func @quantized_dot_i4(%arg0: tensor<2x2x!quant.uniform<i4:f32, 2.0:15>>, %arg1: tensor<2x2x!quant.uniform<i4:f32, 5.0:20>>) -> tensor<2x2x!quant.uniform<i4:f32, 10.0:50>> {
  %0 = "stablehlo.dot"(%arg0, %arg1) : (tensor<2x2x!quant.uniform<i4:f32, 2.0:15>>, tensor<2x2x!quant.uniform<i4:f32, 5.0:20>>) -> tensor<2x2x!quant.uniform<i4:f32, 10.0:50>>
  func.return %0: tensor<2x2x!quant.uniform<i4:f32, 10.0:50>>
}

// -----

// CHECK-LABEL: func @quantized_dot_general
func.func @quantized_dot_general(%arg0: tensor<2x16x32x!quant.uniform<i8:f32, 2.0:15>>, %arg1: tensor<2x32x32x!quant.uniform<i8:f32, 5.0:20>>) -> tensor<2x16x32x!quant.uniform<i8:f32, 10.0:50>> {
  %0 = "stablehlo.dot_general"(%arg0, %arg1) {
    dot_dimension_numbers = #stablehlo.dot<
      lhs_batching_dimensions = [0],
      lhs_contracting_dimensions = [2],
      rhs_batching_dimensions = [0],
      rhs_contracting_dimensions = [1]
    >,
    precision_config = [#stablehlo<precision DEFAULT>, #stablehlo<precision DEFAULT>]}
    : (tensor<2x16x32x!quant.uniform<i8:f32, 2.0:15>>, tensor<2x32x32x!quant.uniform<i8:f32, 5.0:20>>) -> tensor<2x16x32x!quant.uniform<i8:f32, 10.0:50>>
  func.return %0 : tensor<2x16x32x!quant.uniform<i8:f32, 10.0:50>>
}

// -----

// CHECK: func @uniform_quantize
func.func @uniform_quantize(%arg: tensor<16x16xf32>) -> tensor<16x16x!quant.uniform<ui8:f32, 34.0:16>> {
  %0 = stablehlo.uniform_quantize %arg : (tensor<16x16xf32>) -> tensor<16x16x!quant.uniform<ui8:f32, 34.0:16>>
  func.return %0 : tensor<16x16x!quant.uniform<ui8:f32, 34.0:16>>
}

// -----

// CHECK: func @uniform_requantize
func.func @uniform_requantize(%arg: tensor<16x16x!quant.uniform<i8:f32, 5.0:20>>) -> tensor<16x16x!quant.uniform<i8:f32, 34.0:16>> {
  %0 = stablehlo.uniform_quantize %arg : (tensor<16x16x!quant.uniform<i8:f32, 5.0:20>>) -> tensor<16x16x!quant.uniform<i8:f32, 34.0:16>>
  func.return %0 : tensor<16x16x!quant.uniform<i8:f32, 34.0:16>>
}

// -----

// CHECK: func @uniform_dequantize
func.func @uniform_dequantize(%arg: tensor<16x16x!quant.uniform<i8:f32, 34.0:16>>) -> tensor<16x16xf32> {
  %0 = stablehlo.uniform_dequantize %arg : (tensor<16x16x!quant.uniform<i8:f32, 34.0:16>>) -> tensor<16x16xf32>
  func.return %0 : tensor<16x16xf32>
}

// -----

// CHECK: func @uniform_dequantize_unranked
func.func @uniform_dequantize_unranked(%arg: tensor<*x!quant.uniform<i8:f32, 34.0:16>>) -> tensor<*xf32> {
  %0 = stablehlo.uniform_dequantize %arg : (tensor<*x!quant.uniform<i8:f32, 34.0:16>>) -> tensor<*xf32>
  func.return %0 : tensor<*xf32>
}

// -----

func.func @uniform_dequantize_not_quantize(%arg: tensor<16x16xf32>) -> tensor<16x16xf32> {
  // expected-error@+1 {{operand #0 must be tensor of 4/8/16/32-bit uniform quantized signed integer or 4/8/16/32-bit uniform quantized unsigned integer values, but got 'tensor<16x16xf32>'}}
  %0 = stablehlo.uniform_dequantize %arg : (tensor<16x16xf32>) -> tensor<16x16xf32>
  func.return %0 : tensor<16x16xf32>
}

// -----

// CHECK-LABEL: func @quantized_constants
func.func @quantized_constants() -> (tensor<2x!quant.uniform<i8:f32, 2.0:15>>, tensor<2x!quant.uniform<ui8:f32, 34.0:16>>, tensor<2x!quant.uniform<i8:f32, 2.0:15>>) {
  %0 = stablehlo.constant() {value = dense<[1, 2]> : tensor<2xi8>} : () -> tensor<2x!quant.uniform<i8:f32, 2.000000e+00:15>>
  %1 = stablehlo.constant dense<[10.0, 12.0]> : tensor<2xf32>
  %2 = stablehlo.constant dense<[3.0, 100.0]> : tensor<2xf32>
  %3 = stablehlo.uniform_quantize %2 : (tensor<2xf32>) -> tensor<2x!quant.uniform<i8:f32, 2.0:15>>
  %4 = stablehlo.uniform_quantize %1 : (tensor<2xf32>) -> tensor<2x!quant.uniform<ui8:f32, 34.0:16>>
  func.return %0, %4, %3 : tensor<2x!quant.uniform<i8:f32, 2.0:15>>, tensor<2x!quant.uniform<ui8:f32, 34.0:16>>, tensor<2x!quant.uniform<i8:f32, 2.0:15>>
  // CHECK: stablehlo.constant() {value = dense<[1, 2]> : tensor<2xi8>} : () -> tensor<2x!quant.uniform<i8:f32, 2.000000e+00:15>>
  // CHECK-NEXT: stablehlo.constant dense<[1.000000e+01, 1.200000e+01]> : tensor<2xf32>
  // CHECK-NEXT: stablehlo.constant dense<[3.000000e+00, 1.000000e+02]> : tensor<2xf32>
}

// -----

func.func @quantized_constants_invalid_storage_type() -> () {
  // expected-error@+1 {{'stablehlo.constant' op inferred type(s) 'tensor<2xui8>' are incompatible with return type(s) of operation 'tensor<2x!quant.uniform<i8:f32, 2.000000e+00:15>>}}
  %0 = "stablehlo.constant"() {value = dense<[1, 2]> : tensor<2xui8>} : () -> tensor<2x!quant.uniform<i8:f32, 2.0:15>>
  func.return
}

// -----

func.func @dot_i4xi4_i8(%arg0: tensor<1x2xi4>, %arg1: tensor<2x1xi4>) -> tensor<1x1xi8> {
  %0 = "stablehlo.dot"(%arg0, %arg1) : (tensor<1x2xi4>, tensor<2x1xi4>) -> tensor<1x1xi8>
  func.return %0: tensor<1x1xi8>
}

// -----

// CHECK-LABEL: func @dot_i8xi8_i16
func.func @dot_i8xi8_i16(%arg0: tensor<1x2xi8>, %arg1: tensor<2x1xi8>) -> tensor<1x1xi16> {
  %0 = "stablehlo.dot"(%arg0, %arg1) : (tensor<1x2xi8>, tensor<2x1xi8>) -> tensor<1x1xi16>
  func.return %0: tensor<1x1xi16>
}

// -----

// CHECK-LABEL: func @einsum_i4xi4_i8
func.func @einsum_i4xi4_i8(%arg0: tensor<1x2xi4>, %arg1: tensor<2x1xi4>) -> tensor<1x1xi8> {
  %0 = "stablehlo.einsum"(%arg0, %arg1) {einsum_config = "ab,bc->ac"} : (tensor<1x2xi4>, tensor<2x1xi4>) -> tensor<1x1xi8>
  func.return %0: tensor<1x1xi8>
}

// -----

// CHECK-LABEL: func @einsum_i8xi8_i16
func.func @einsum_i8xi8_i16(%arg0: tensor<1x2xi8>, %arg1: tensor<2x1xi8>) -> tensor<1x1xi16> {
  %0 = "stablehlo.einsum"(%arg0, %arg1) {einsum_config = "ab,bc->ac"} : (tensor<1x2xi8>, tensor<2x1xi8>) -> tensor<1x1xi16>
  func.return %0: tensor<1x1xi16>
}

// -----

// CHECK-LABEL: func @conv_i4
func.func @conv_i4(%arg0: tensor<64x8x8x8xi4>, %arg1: tensor<4x4x8x32xi4>) -> tensor<64x3x3x32xi8> {
  // Note: This has been lowered and adapted from:
  // %0 = "tf.Conv2D"(%arg0, %arg1) {
  //        data_format = "NHWC",
  //        dilations = [1, 2, 2, 1],
  //        explicit_paddings = [0, 0, 0, 1, 0, 1, 0, 0],
  //        padding = "EXPLICIT",
  //        strides = [1, 1, 1, 1]} :
  //      (tensor<64x8x8x8xf32>, tensor<4x4x8x32xf32>) -> tensor<64x3x3x32xf32>
  %0 = stablehlo.convolution(%arg0, %arg1)
         dim_numbers = [b, 0, 1, f]x[0, 1, i, o]->[b, 0, 1, f],
         window = {stride = [1, 1], pad = [[0, 1], [0, 1]], rhs_dilate = [2, 2]}
         {batch_group_count = 1 : i64, feature_group_count = 1 : i64} :
       (tensor<64x8x8x8xi4>, tensor<4x4x8x32xi4>) -> tensor<64x3x3x32xi8>
  func.return %0 : tensor<64x3x3x32xi8>
}

// -----

// CHECK-LABEL: func @pad
func.func @pad(%arg0: tensor<1x2x3xf16>, %arg1: tensor<f16>) -> tensor<2x4x7xf16> {
  %0 = "stablehlo.pad"(%arg0, %arg1) {
    edge_padding_low = dense<[0, 1, 2]> : tensor<3xi64>,
    edge_padding_high = dense<[1, 1, 0]> : tensor<3xi64>,
    interior_padding = dense<[0, 0, 1]> : tensor<3xi64>
  } : (tensor<1x2x3xf16>, tensor<f16>) -> tensor<2x4x7xf16>
  func.return %0 : tensor<2x4x7xf16>
}


// -----

func.func @pad_c2(%arg0: tensor<1x2x3xf16>, %arg1: tensor<f16>) -> tensor<2x4x7xf16> {
  // expected-error@+1 {{edge_padding_low length (2) must match operand rank (3)}}
  %0 = "stablehlo.pad"(%arg0, %arg1) {
    edge_padding_low = dense<[0, 1]> : tensor<2xi64>,
    edge_padding_high = dense<[1, 1]> : tensor<2xi64>,
    interior_padding = dense<[0, 0]> : tensor<2xi64>
  } : (tensor<1x2x3xf16>, tensor<f16>) -> tensor<2x4x7xf16>
  func.return %0 : tensor<2x4x7xf16>
}

// -----

func.func @pad_c3(%arg0: tensor<1x2x3xf16>, %arg1: tensor<f16>) -> tensor<2x4x3xf16> {
  // expected-error@+1 {{Interior padding cannot be negative: -1}}
  %0 = "stablehlo.pad"(%arg0, %arg1) {
    edge_padding_low = dense<[0, 1, 2]> : tensor<3xi64>,
    edge_padding_high = dense<[1, 1, 0]> : tensor<3xi64>,
    interior_padding = dense<[0, 0, -1]> : tensor<3xi64>
  } : (tensor<1x2x3xf16>, tensor<f16>) -> tensor<2x4x3xf16>
  func.return %0 : tensor<2x4x3xf16>
}

// -----

func.func @pad_c4(%arg0: tensor<1x2x3xf16>, %arg1: tensor<f16>) -> tensor<2x4x7xf16> {
  // expected-error@+1 {{Padding result in negative size for dimension 2}}
  %0 = "stablehlo.pad"(%arg0, %arg1) {
    edge_padding_low = dense<[0, 1, -4]> : tensor<3xi64>,
    edge_padding_high = dense<[1, 1, 0]> : tensor<3xi64>,
    interior_padding = dense<[0, 0, 0]> : tensor<3xi64>
  } : (tensor<1x2x3xf16>, tensor<f16>) -> tensor<2x4x7xf16>
  func.return %0 : tensor<2x4x7xf16>
}

// -----

func.func @pad_c4(%arg0: tensor<1x2x3xf16>, %arg1: tensor<f16>) -> tensor<8x8x8xf16> {
  // expected-error@+1 {{'stablehlo.pad' op inferred type(s) 'tensor<2x4x7xf16>' are incompatible with return type(s) of operation 'tensor<8x8x8xf16>'}}
  %0 = "stablehlo.pad"(%arg0, %arg1) {
    edge_padding_low = dense<[0, 1, 2]> : tensor<3xi64>,
    edge_padding_high = dense<[1, 1, 0]> : tensor<3xi64>,
    interior_padding = dense<[0, 0, 1]> : tensor<3xi64>
  } : (tensor<1x2x3xf16>, tensor<f16>) -> tensor<8x8x8xf16>
  func.return %0 : tensor<8x8x8xf16>
}

// -----

// CHECK-LABEL: func @pad_dynamic
func.func @pad_dynamic(%arg0: tensor<?x48x48x32xf32>) -> tensor<?x48x48x48xf32> {
  %0 = "stablehlo.constant"() {value = dense<0.000000e+00> : tensor<f32>} : () -> tensor<f32>
  %1 = "stablehlo.pad"(%arg0, %0) {
    edge_padding_low = dense<0> : tensor<4xi64>,
    edge_padding_high = dense<[0, 0, 0, 16]> : tensor<4xi64>,
    interior_padding = dense<0> : tensor<4xi64>
  } : (tensor<?x48x48x32xf32>, tensor<f32>) -> tensor<?x48x48x48xf32>
  func.return %1 : tensor<?x48x48x48xf32>
}

// -----

func.func @pad_i2(%arg0: tensor<1x2x3xf16>, %arg1: tensor<2xf16>) -> tensor<2x4x7xf16> {
  // expected-error@+1 {{padding value type should be a rank-0 tensor, is rank 1}}
  %0 = "stablehlo.pad"(%arg0, %arg1) {
    edge_padding_low = dense<[0, 1, 2]> : tensor<3xi64>,
    edge_padding_high = dense<[1, 1, 0]> : tensor<3xi64>,
    interior_padding = dense<[0, 0, 1]> : tensor<3xi64>
  } : (tensor<1x2x3xf16>, tensor<2xf16>) -> tensor<2x4x7xf16>
  func.return %0 : tensor<2x4x7xf16>
}

// -----

func.func @pad_i3(%arg0: tensor<1x2x3xf16>, %arg1: tensor<f16>) -> tensor<2x4x7xf16> {
  // expected-error@+1 {{edge_padding_low has rank 0 instead of required rank 1}}
  %0 = "stablehlo.pad"(%arg0, %arg1) {
    edge_padding_low = dense<1> : tensor<i64>,
    edge_padding_high = dense<1> : tensor<i64>,
    interior_padding = dense<1> : tensor<i64>
  } : (tensor<1x2x3xf16>, tensor<f16>) -> tensor<2x4x7xf16>
  func.return %0 : tensor<2x4x7xf16>
}

// -----

func.func @is_compatible_dynamism_mix(%arg0: tensor<?xf32>, %arg1: tensor<1xf32>) {
  %0 = "stablehlo.add"(%arg0, %arg0) : (tensor<?xf32>, tensor<?xf32>) -> tensor<?xf32>
  %1 = "stablehlo.add"(%arg0, %arg0) : (tensor<?xf32>, tensor<?xf32>) -> tensor<1xf32>
  %2 = "stablehlo.add"(%arg0, %arg1) : (tensor<?xf32>, tensor<1xf32>) -> tensor<?xf32>
  %3 = "stablehlo.add"(%arg0, %arg1) : (tensor<?xf32>, tensor<1xf32>) -> tensor<1xf32>
  %4 = "stablehlo.add"(%arg1, %arg0) : (tensor<1xf32>, tensor<?xf32>) -> tensor<?xf32>
  %5 = "stablehlo.add"(%arg1, %arg0) : (tensor<1xf32>, tensor<?xf32>) -> tensor<1xf32>
  %6 = "stablehlo.add"(%arg1, %arg1) : (tensor<1xf32>, tensor<1xf32>) -> tensor<?xf32>
  %7 = "stablehlo.add"(%arg1, %arg1) : (tensor<1xf32>, tensor<1xf32>) -> tensor<1xf32>
  func.return
}

// TODO(b/231448733): verifyCompatibleShape allows rankedness mismatches but Elemementwise doesn't.
// Sort this out while refactoring uses of SameOperandsAndResultType and friends.
// func.func @is_compatible_dynamism_mix(%arg0: tensor<*xf32>, %arg1: tensor<?xf32>, %arg2: tensor<1xf32>) {
//   %0 = "stablehlo.add"(%arg0, %arg0) : (tensor<*xf32>, tensor<*xf32>) -> tensor<*xf32>
//   %1 = "stablehlo.add"(%arg0, %arg0) : (tensor<*xf32>, tensor<*xf32>) -> tensor<?xf32>
//   %2 = "stablehlo.add"(%arg0, %arg0) : (tensor<*xf32>, tensor<*xf32>) -> tensor<1xf32>
//   %3 = "stablehlo.add"(%arg0, %arg1) : (tensor<*xf32>, tensor<?xf32>) -> tensor<*xf32>
//   %4 = "stablehlo.add"(%arg0, %arg1) : (tensor<*xf32>, tensor<?xf32>) -> tensor<?xf32>
//   %5 = "stablehlo.add"(%arg0, %arg1) : (tensor<*xf32>, tensor<?xf32>) -> tensor<1xf32>
//   %6 = "stablehlo.add"(%arg0, %arg2) : (tensor<*xf32>, tensor<1xf32>) -> tensor<*xf32>
//   %7 = "stablehlo.add"(%arg0, %arg2) : (tensor<*xf32>, tensor<1xf32>) -> tensor<?xf32>
//   %8 = "stablehlo.add"(%arg0, %arg2) : (tensor<*xf32>, tensor<1xf32>) -> tensor<1xf32>
//   %9 = "stablehlo.add"(%arg1, %arg0) : (tensor<?xf32>, tensor<*xf32>) -> tensor<*xf32>
//   %10 = "stablehlo.add"(%arg1, %arg0) : (tensor<?xf32>, tensor<*xf32>) -> tensor<?xf32>
//   %11 = "stablehlo.add"(%arg1, %arg0) : (tensor<?xf32>, tensor<*xf32>) -> tensor<1xf32>
//   %12 = "stablehlo.add"(%arg1, %arg1) : (tensor<?xf32>, tensor<?xf32>) -> tensor<*xf32>
//   %13 = "stablehlo.add"(%arg1, %arg1) : (tensor<?xf32>, tensor<?xf32>) -> tensor<?xf32>
//   %14 = "stablehlo.add"(%arg1, %arg1) : (tensor<?xf32>, tensor<?xf32>) -> tensor<1xf32>
//   %15 = "stablehlo.add"(%arg1, %arg2) : (tensor<?xf32>, tensor<1xf32>) -> tensor<*xf32>
//   %16 = "stablehlo.add"(%arg1, %arg2) : (tensor<?xf32>, tensor<1xf32>) -> tensor<?xf32>
//   %17 = "stablehlo.add"(%arg1, %arg2) : (tensor<?xf32>, tensor<1xf32>) -> tensor<1xf32>
//   %18 = "stablehlo.add"(%arg2, %arg0) : (tensor<1xf32>, tensor<*xf32>) -> tensor<*xf32>
//   %19 = "stablehlo.add"(%arg2, %arg0) : (tensor<1xf32>, tensor<*xf32>) -> tensor<?xf32>
//   %20 = "stablehlo.add"(%arg2, %arg0) : (tensor<1xf32>, tensor<*xf32>) -> tensor<1xf32>
//   %21 = "stablehlo.add"(%arg2, %arg1) : (tensor<1xf32>, tensor<?xf32>) -> tensor<*xf32>
//   %22 = "stablehlo.add"(%arg2, %arg1) : (tensor<1xf32>, tensor<?xf32>) -> tensor<?xf32>
//   %23 = "stablehlo.add"(%arg2, %arg1) : (tensor<1xf32>, tensor<?xf32>) -> tensor<1xf32>
//   %24 = "stablehlo.add"(%arg2, %arg2) : (tensor<1xf32>, tensor<1xf32>) -> tensor<*xf32>
//   %25 = "stablehlo.add"(%arg2, %arg2) : (tensor<1xf32>, tensor<1xf32>) -> tensor<?xf32>
//   %26 = "stablehlo.add"(%arg2, %arg2) : (tensor<1xf32>, tensor<1xf32>) -> tensor<1xf32>
//   func.return
// }

// -----

func.func @is_compatible_dynamism_rankedness_mismatch(%arg0: tensor<*xf32>) {
  // expected-error@+1 {{all non-scalar operands/results must have the same shape and base type}}
  %0 = "stablehlo.add"(%arg0, %arg0) : (tensor<*xf32>, tensor<*xf32>) -> tensor<1xf32>
  func.return
}

// -----

func.func @is_compatible_dynamism_ranked_mismatch(%arg0: tensor<?xf32>) {
  // expected-error@+1 {{op requires compatible types for all operands and results}}
  %0 = "stablehlo.add"(%arg0, %arg0) : (tensor<?xf32>, tensor<?xf32>) -> tensor<?x?xf32>
  func.return
}

// -----

func.func @is_compatible_dynamism_dim_mismatch(%arg0: tensor<1x?xf32>) {
  // expected-error@+1 {{op requires compatible types for all operands and results}}
  %0 = "stablehlo.add"(%arg0, %arg0) : (tensor<1x?xf32>, tensor<1x?xf32>) -> tensor<2x2xf32>
  func.return
}

// -----

// TODO(b/230263270): For stablehlo.add, the plan is to only allow fp+fp=fp, q+q=q and q+q=fp.
func.func @is_compatible_quant_mix_non_quant(%arg0: tensor<1xf32>, %arg1: tensor<1x!quant.uniform<i8:f32, 1.0:17>>) {
  %0 = "stablehlo.add"(%arg0, %arg0) : (tensor<1xf32>, tensor<1xf32>) -> tensor<1xf32>
  %1 = "stablehlo.add"(%arg0, %arg0) : (tensor<1xf32>, tensor<1xf32>) -> tensor<1x!quant.uniform<i8:f32, 1.0:17>>
  %2 = "stablehlo.add"(%arg0, %arg1) : (tensor<1xf32>, tensor<1x!quant.uniform<i8:f32, 1.0:17>>) -> tensor<1x!quant.uniform<i8:f32, 1.0:17>>
  %3 = "stablehlo.add"(%arg0, %arg1) : (tensor<1xf32>, tensor<1x!quant.uniform<i8:f32, 1.0:17>>) -> tensor<1x!quant.uniform<i8:f32, 1.0:17>>
  %4 = "stablehlo.add"(%arg1, %arg0) : (tensor<1x!quant.uniform<i8:f32, 1.0:17>>, tensor<1xf32>) -> tensor<1xf32>
  %5 = "stablehlo.add"(%arg1, %arg0) : (tensor<1x!quant.uniform<i8:f32, 1.0:17>>, tensor<1xf32>) -> tensor<1xf32>
  %6 = "stablehlo.add"(%arg1, %arg1) : (tensor<1x!quant.uniform<i8:f32, 1.0:17>>, tensor<1x!quant.uniform<i8:f32, 1.0:17>>) -> tensor<1x!quant.uniform<i8:f32, 1.0:17>>
  %7 = "stablehlo.add"(%arg1, %arg1) : (tensor<1x!quant.uniform<i8:f32, 1.0:17>>, tensor<1x!quant.uniform<i8:f32, 1.0:17>>) -> tensor<1x!quant.uniform<i8:f32, 1.0:17>>
  func.return
}

// -----

func.func @is_compatible_quant_mix_scale(%arg0: tensor<1x!quant.uniform<i8:f32, 1.0:17>>) {
  %0 = "stablehlo.add"(%arg0, %arg0) : (tensor<1x!quant.uniform<i8:f32, 1.0:17>>, tensor<1x!quant.uniform<i8:f32, 1.0:17>>) -> tensor<1x!quant.uniform<i8:f32, 2.0:17>>
  func.return
}

// -----

func.func @is_compatible_quant_mix_zero_point(%arg0: tensor<1x!quant.uniform<i8:f32, 1.0:17>>) {
  %0 = "stablehlo.add"(%arg0, %arg0) : (tensor<1x!quant.uniform<i8:f32, 1.0:17>>, tensor<1x!quant.uniform<i8:f32, 1.0:17>>) -> tensor<1x!quant.uniform<i8:f32, 1.0:18>>
  func.return
}

// -----

func.func @is_compatible_quant_expressed_mismatch(%arg0: tensor<1x!quant.uniform<i8:f32, 1.0:17>>) {
  // expected-error@+1 {{op requires compatible types for all operands and results}}
  %0 = "stablehlo.add"(%arg0, %arg0) : (tensor<1x!quant.uniform<i8:f32, 1.0:17>>, tensor<1x!quant.uniform<i8:f32, 1.0:17>>) -> tensor<1x!quant.uniform<i8:bf16, 1.0:17>>
  func.return
}

// -----

func.func @is_compatible_quant_storage_mismatch(%arg0: tensor<1x!quant.uniform<i8:f32, 1.0:17>>) {
  // expected-error@+1 {{op requires compatible types for all operands and results}}
  %0 = "stablehlo.add"(%arg0, %arg0) : (tensor<1x!quant.uniform<i8:f32, 1.0:17>>, tensor<1x!quant.uniform<i8:f32, 1.0:17>>) -> tensor<1x!quant.uniform<i4:f32, 1.0:17>>
  func.return
}

// -----

func.func @is_compatible_quant_signedness_mismatch(%arg0: tensor<1x!quant.uniform<i8:f32, 1.0:17>>) {
  // expected-error@+1 {{op requires compatible types for all operands and results}}
  %0 = "stablehlo.add"(%arg0, %arg0) : (tensor<1x!quant.uniform<i8:f32, 1.0:17>>, tensor<1x!quant.uniform<i8:f32, 1.0:17>>) -> tensor<1x!quant.uniform<u8:f32, 1.0:17>>
  func.return
}

// -----

// CHECK-LABEL: is_compatible_dynamism_bounds
func.func @is_compatible_dynamism_bounds_mismatch(
  %arg0: tensor<?xf32, #stablehlo.type_extensions<bounds = [4]>>,
  %arg1: tensor<?xf32, #stablehlo.type_extensions<bounds = [4]>>) {
  %0 = "stablehlo.add"(%arg0, %arg1) : (
    tensor<?xf32, #stablehlo.type_extensions<bounds = [4]>>,
    tensor<?xf32, #stablehlo.type_extensions<bounds = [4]>>) -> tensor<3xf32>
  func.return
}

// -----

func.func @is_compatible_dynamism_bounds_mismatch(
  %arg0: tensor<?xf32, #stablehlo.type_extensions<bounds = [4]>>,
  %arg1: tensor<?xf32, #stablehlo.type_extensions<bounds = [4]>>) {
  // expected-error@+1 {{requires compatible types for all operands and results}}
  %0 = "stablehlo.add"(%arg0, %arg1) : (
    tensor<?xf32, #stablehlo.type_extensions<bounds = [4]>>,
    tensor<?xf32, #stablehlo.type_extensions<bounds = [4]>>) -> tensor<5xf32>
  func.return
}

// -----

// CHECK-LABEL: scatter_update_scalar
func.func @scatter_update_scalar(%arg0: tensor<3xi32>, %arg1: tensor<1x1xi32>,
                            %arg2: tensor<1xi32>) -> tensor<3xi32> {
  %0 = "stablehlo.scatter"(%arg0, %arg1, %arg2) ({
  ^bb0(%arg3: tensor<i32>, %arg4: tensor<i32>):
    "stablehlo.return"(%arg4) : (tensor<i32>) -> ()
  }) {
    indices_are_sorted = false,
    scatter_dimension_numbers = #stablehlo.scatter<
      update_window_dims = [],
      inserted_window_dims = [0],
      scatter_dims_to_operand_dims = [0],
      index_vector_dim = 1,
    >,
    unique_indices = false
  } : (tensor<3xi32>, tensor<1x1xi32>, tensor<1xi32>) -> tensor<3xi32>
  func.return %0 : tensor<3xi32>
}

// -----

// CHECK-LABEL: scatter_variadic
func.func @scatter_variadic(%arg0: tensor<3xi32>, %arg1: tensor<1x1xi32>,
                            %arg2: tensor<1xi32>) -> tensor<3xi32> {
  %0, %1 = "stablehlo.scatter"(%arg0, %arg0, %arg1, %arg2, %arg2) ({
  ^bb0(%arg3: tensor<i32>, %arg4: tensor<i32>, %arg5: tensor<i32>, %arg6: tensor<i32>):
    "stablehlo.return"(%arg3, %arg5) : (tensor<i32>, tensor<i32>) -> ()
  }) {
    indices_are_sorted = false,
    scatter_dimension_numbers = #stablehlo.scatter<
      update_window_dims = [],
      inserted_window_dims = [0],
      scatter_dims_to_operand_dims = [0],
      index_vector_dim = 1,
    >,
    unique_indices = false
  } : (tensor<3xi32>, tensor<3xi32>, tensor<1x1xi32>, tensor<1xi32>, tensor<1xi32>) -> (tensor<3xi32>, tensor<3xi32>)
  func.return %0 : tensor<3xi32>
}

// -----


#SV = #sparse_tensor.encoding<{
  dimLevelType = ["compressed"]
}>

func.func @is_compatible_sparse_mix_non_sparse(%arg0: tensor<1xf32>, %arg1: tensor<1xf32, #SV>) {
  %0 = "stablehlo.add"(%arg0, %arg0) : (tensor<1xf32>, tensor<1xf32>) -> tensor<1xf32>
  %1 = "stablehlo.add"(%arg0, %arg0) : (tensor<1xf32>, tensor<1xf32>) -> tensor<1xf32, #SV>
  %2 = "stablehlo.add"(%arg0, %arg1) : (tensor<1xf32>, tensor<1xf32, #SV>) -> tensor<1xf32, #SV>
  %3 = "stablehlo.add"(%arg0, %arg1) : (tensor<1xf32>, tensor<1xf32, #SV>) -> tensor<1xf32, #SV>
  %4 = "stablehlo.add"(%arg1, %arg0) : (tensor<1xf32, #SV>, tensor<1xf32>) -> tensor<1xf32>
  %5 = "stablehlo.add"(%arg1, %arg0) : (tensor<1xf32, #SV>, tensor<1xf32>) -> tensor<1xf32>
  %6 = "stablehlo.add"(%arg1, %arg1) : (tensor<1xf32, #SV>, tensor<1xf32, #SV>) -> tensor<1xf32, #SV>
  %7 = "stablehlo.add"(%arg1, %arg1) : (tensor<1xf32, #SV>, tensor<1xf32, #SV>) -> tensor<1xf32, #SV>
  func.return
}

// CHECK-LABEL: func @abs
func.func @abs(%arg0: tensor<1x2xf32>) -> tensor<1x2xf32> {
  %0 = "stablehlo.abs"(%arg0) {} : (tensor<1x2xf32>) -> tensor<1x2xf32>
  func.return %0 : tensor<1x2xf32>
}

// -----

// CHECK-LABEL: func @abs_complex
func.func @abs_complex(%arg0: tensor<1x2xcomplex<f32>>) -> tensor<1x2xf32> {
  %0 = "stablehlo.abs"(%arg0) {} : (tensor<1x2xcomplex<f32>>) -> tensor<1x2xf32>
  func.return %0 : tensor<1x2xf32>
}

// -----

func.func @abs_c2(%arg0: tensor<1x2xf32>) -> tensor<1x2xf64> {
  // expected-error@+1 {{'stablehlo.abs' op inferred type(s) 'tensor<1x2xf32>' are incompatible with return type(s) of operation 'tensor<1x2xf64>'}}
  %0 = "stablehlo.abs"(%arg0) {} : (tensor<1x2xf32>) -> tensor<1x2xf64>
  func.return %0 : tensor<1x2xf64>
}

// -----

func.func @abs_c2(%arg0: tensor<1x2xcomplex<f32>>) -> tensor<1x2xf64> {
// expected-error@+1 {{'stablehlo.abs' op inferred type(s) 'tensor<1x2xf32>' are incompatible with return type(s) of operation 'tensor<1x2xf64>'}}
  %0 = "stablehlo.abs"(%arg0) {} : (tensor<1x2xcomplex<f32>>) -> tensor<1x2xf64>
  func.return %0 : tensor<1x2xf64>
}

// -----

// CHECK-LABEL: func @round_even
func.func @round_even(%arg0: tensor<2xf32>) -> tensor<2xf32> {
  %0 = "stablehlo.round_nearest_even"(%arg0) {} : (tensor<2xf32>) -> tensor<2xf32>
  func.return %0 : tensor<2xf32>
}

// -----

// CHECK-LABEL: func @complex
func.func @complex(%arg0: tensor<10x10xf32>, %arg1: tensor<10x10xf32>) -> tensor<10x10xcomplex<f32>> {
  %0 = "stablehlo.complex"(%arg0, %arg1) {} : (tensor<10x10xf32>, tensor<10x10xf32>) -> tensor<10x10xcomplex<f32>>
  func.return %0 : tensor<10x10xcomplex<f32>>
}

// -----

func.func @complex_int_input(%arg0: tensor<10x10xi32>, %arg1: tensor<10x10xi32>) -> tensor<10x10xcomplex<i32>> {
  // expected-error@+1 {{operand #0 must be tensor of 32-bit float or 64-bit float values, but got 'tensor<10x10xi32>'}}
  %0 = "stablehlo.complex"(%arg0, %arg1) {} : (tensor<10x10xi32>, tensor<10x10xi32>) -> tensor<10x10xcomplex<i32>>
  func.return %0 : tensor<10x10xcomplex<i32>>
}

// -----

func.func @complex_f32_f64_mix_input(%arg0: tensor<10x10xf32>, %arg1: tensor<10x10xf64>) -> tensor<10x10xcomplex<f64>> {
  // expected-error@+1 {{requires the same element type for all operands}}
  %0 = "stablehlo.complex"(%arg0, %arg1) {} : (tensor<10x10xf32>, tensor<10x10xf64>) -> tensor<10x10xcomplex<f64>>
  func.return %0 : tensor<10x10xcomplex<f64>>
}

// -----

func.func @complex_f16_input(%arg0: tensor<10x10xf16>, %arg1: tensor<10x10xf16>) -> tensor<10x10xcomplex<f16>> {
  // expected-error@+1 {{operand #0 must be tensor of 32-bit float or 64-bit float values, but got 'tensor<10x10xf16>'}}
  %0 = "stablehlo.complex"(%arg0, %arg1) {} : (tensor<10x10xf16>, tensor<10x10xf16>) -> tensor<10x10xcomplex<f16>>
  func.return %0 : tensor<10x10xcomplex<f16>>
}

// -----

func.func @complex_mismatch_return_element_type(%arg0: tensor<10x10xf32>, %arg1: tensor<10x10xf32>) -> tensor<10x10xcomplex<f64>> {
  // expected-error@+1 {{inferred type(s) 'tensor<10x10xcomplex<f32>>' are incompatible with return type(s) of operation 'tensor<10x10xcomplex<f64>>'}}
  %0 = "stablehlo.complex"(%arg0, %arg1) {} : (tensor<10x10xf32>, tensor<10x10xf32>) -> tensor<10x10xcomplex<f64>>
  func.return %0 : tensor<10x10xcomplex<f64>>
}

// -----

func.func @complex_mismatch_return_shape(%arg0: tensor<10x10xf32>, %arg1: tensor<10x10xf32>) -> tensor<5x5xcomplex<f32>> {
  // expected-error@+1 {{requires the same shape for all operands and results}}
  %0 = "stablehlo.complex"(%arg0, %arg1) {} : (tensor<10x10xf32>, tensor<10x10xf32>) -> tensor<5x5xcomplex<f32>>
  func.return %0 : tensor<5x5xcomplex<f32>>
}

// -----

// CHECK-LABEL: func @is_finite
func.func @is_finite(%arg0: tensor<3xf32>) -> tensor<3xi1> {
  %0 = "stablehlo.is_finite"(%arg0) {} : (tensor<3xf32>) -> tensor<3xi1>
  func.return %0 : tensor<3xi1>
}

// -----

func.func @is_finite_int_input(%arg0: tensor<3xi32>) -> tensor<3xi1> {
  // expected-error@+1 {{operand #0 must be tensor of f8E4M3FN type or f8E5M2 type or f8E4M3FNUZ type or f8E5M2FNUZ type or 16-bit float or 32-bit float or 64-bit float or bfloat16 type values, but got 'tensor<3xi32>'}}
  %0 = "stablehlo.is_finite"(%arg0) {} : (tensor<3xi32>) -> tensor<3xi1>
  func.return %0 : tensor<3xi1>
}

// -----

func.func @is_finite_mismatch_return_element_type(%arg0: tensor<3xf32>) -> tensor<3xi10> {
  // expected-error@+1 {{result #0 must be tensor of pred (AKA boolean or 1-bit integer) values, but got 'tensor<3xi10>'}}
  %0 = "stablehlo.is_finite"(%arg0) {} : (tensor<3xf32>) -> tensor<3xi10>
  func.return %0 : tensor<3xi10>
}

// -----

func.func @is_finite_mismatch_return_shape(%arg0: tensor<3xf32>) -> tensor<4xi1> {
  // expected-error@+1 {{all non-scalar operands/results must have the same shape and base type}}
  %0 = "stablehlo.is_finite"(%arg0) {} : (tensor<3xf32>) -> tensor<4xi1>
  func.return %0 : tensor<4xi1>
}

// -----

func.func @negative_dimension_attr(%arg0: tensor<?x?xf32, #stablehlo.type_extensions<bounds = [3, -1]>>, %arg1: tensor<i32>) -> tensor<*xf32> {
  // expected-error@+1 {{requires non-negative dimension attribute; found (-1)}}
  %result = "stablehlo.set_dimension_size"(%arg0, %arg1) {dimension = -1 : i64} : (tensor<?x?xf32, #stablehlo.type_extensions<bounds = [3, -1]>>, tensor<i32>) -> tensor<*xf32>
  func.return %result : tensor<*xf32>
}

// -----

func.func @invalid_dimension_attr(%arg0: tensor<?x?xf32, #stablehlo.type_extensions<bounds = [3, -1]>>, %arg1: tensor<i32>) -> tensor<*xf32> {
  // expected-error@+1 {{requires dimension attribute in range [0, 2); found (2)}}
  %result = "stablehlo.set_dimension_size"(%arg0, %arg1) {dimension = 2 : i64} : (tensor<?x?xf32, #stablehlo.type_extensions<bounds = [3, -1]>>, tensor<i32>) -> tensor<*xf32>
  func.return %result : tensor<*xf32>
}

// -----

// CHECK-LABEL: func @f8e4m3fn
func.func @f8e4m3fn(%arg0: tensor<f16>) -> tensor<f8E4M3FN> {
  %0 = "stablehlo.convert"(%arg0) : (tensor<f16>) -> tensor<f8E4M3FN>
  func.return %0 : tensor<f8E4M3FN>
}

// -----

// CHECK-LABEL: func @f8e5m2
func.func @f8e5m2(%arg0: tensor<f16>) -> tensor<f8E5M2> {
  %0 = "stablehlo.convert"(%arg0) : (tensor<f16>) -> tensor<f8E5M2>
  func.return %0 : tensor<f8E5M2>
}

<<<<<<< HEAD

// -----

// CHECK-LABEL: func @f8e4m3fnuz
func.func @f8e4m3fnuz(%arg0: tensor<f16>) -> tensor<f8E4M3FNUZ> {
  %0 = "stablehlo.convert"(%arg0) : (tensor<f16>) -> tensor<f8E4M3FNUZ>
  func.return %0 : tensor<f8E4M3FNUZ>
}

// -----

// CHECK-LABEL: func @f8e5m2fnuz
func.func @f8e5m2fnuz(%arg0: tensor<f16>) -> tensor<f8E5M2FNUZ> {
  %0 = "stablehlo.convert"(%arg0) : (tensor<f16>) -> tensor<f8E5M2FNUZ>
  func.return %0 : tensor<f8E5M2FNUZ>
=======
// -----

func.func @dynamic_iota_static() -> tensor<4xf32> {
  %0 = stablehlo.constant dense<[4]> : tensor<1xi64>
  %1 = stablehlo.dynamic_iota %0, dim = 0 : (tensor<1xi64>) -> tensor<4xf32>
  func.return %1 : tensor<4xf32>
}

// -----

func.func @dynamic_iota_dynamic() -> tensor<?xf32> {
  %0 = stablehlo.constant dense<[4]> : tensor<1xi64>
  %1 = stablehlo.dynamic_iota %0, dim = 0 : (tensor<1xi64>) -> tensor<?xf32>
  func.return %1 : tensor<?xf32>
}

// -----

func.func @dynamic_iota_unranked() -> tensor<*xf32> {
  %0 = stablehlo.constant dense<[4]> : tensor<1xi64>
  %1 = stablehlo.dynamic_iota %0, dim = 0 : (tensor<1xi64>) -> tensor<*xf32>
  func.return %1 : tensor<*xf32>
}

// -----

func.func @dynamic_iota_output_shape_mismatch() -> tensor<4xf32> {
  // @expected-error@+2 {{output_shape is incompatible with return type of operation 'tensor<4xf32>'}}
  %0 = stablehlo.constant dense<[1]> : tensor<1xi64>
  %1 = stablehlo.dynamic_iota %0, dim = 0 : (tensor<1xi64>) -> tensor<4xf32>
  func.return %1 : tensor<4xf32>
>>>>>>> 7f6976e1
}<|MERGE_RESOLUTION|>--- conflicted
+++ resolved
@@ -5690,8 +5690,6 @@
   func.return %0 : tensor<f8E5M2>
 }
 
-<<<<<<< HEAD
-
 // -----
 
 // CHECK-LABEL: func @f8e4m3fnuz
@@ -5706,7 +5704,8 @@
 func.func @f8e5m2fnuz(%arg0: tensor<f16>) -> tensor<f8E5M2FNUZ> {
   %0 = "stablehlo.convert"(%arg0) : (tensor<f16>) -> tensor<f8E5M2FNUZ>
   func.return %0 : tensor<f8E5M2FNUZ>
-=======
+}
+
 // -----
 
 func.func @dynamic_iota_static() -> tensor<4xf32> {
@@ -5738,5 +5737,4 @@
   %0 = stablehlo.constant dense<[1]> : tensor<1xi64>
   %1 = stablehlo.dynamic_iota %0, dim = 0 : (tensor<1xi64>) -> tensor<4xf32>
   func.return %1 : tensor<4xf32>
->>>>>>> 7f6976e1
 }