// RUN: stablehlo-opt %s -verify-diagnostics -split-input-file

// -----

func.func @unary_eltwise_two_types(%arg0: tensor<?x?xf64>,
                                      %arg1: tensor<?x?xf64>) -> tensor<?x?xf64> {
  // expected-error @+1 {{custom op 'stablehlo.abs' 1 operands present, but expected 2}}
  %0 = stablehlo.abs %arg0 : (tensor<?x?xf64>, tensor<?x?xf32>) -> tensor<?x?xf64>
  func.return %0 : tensor<?x?xf64>
}

// -----

// TODO(ajcbik): error message is a bit too strict, should be "compatible" type?
func.func @binary_eltwise_type_mismatch(%arg0: tensor<?x?xf64>,
                                        %arg1: tensor<?x?xf32>) -> tensor<?x?xf64> {
  // expected-error @+1 {{'stablehlo.add' op requires compatible types for all operands and results}}
  %0 = stablehlo.add %arg0, %arg1 : (tensor<?x?xf64>, tensor<?x?xf32>) -> tensor<?x?xf64>
  func.return %0 : tensor<?x?xf64>
}

// -----

func.func @binary_eltwise_three_types(%arg0: tensor<?x?xf64>,
                                      %arg1: tensor<?x?xf64>) -> tensor<?x?xf64> {
  // expected-error @+1 {{custom op 'stablehlo.add' 2 operands present, but expected 3}}
  %0 = stablehlo.add %arg0, %arg1 : (tensor<?x?xf64>, tensor<?x?xf32>, tensor<?x?xf64>) -> tensor<?x?xf64>
  func.return %0 : tensor<?x?xf64>
}

// -----

func.func @binary_eltwise_multiple_out(%arg0: tensor<?x?xf64>,
                                      %arg1: tensor<?x?xf64>) -> tensor<?x?xf64> {
  // expected-error @+1 {{custom op 'stablehlo.add' expected single output}}
  %0 = stablehlo.add %arg0, %arg1 : (tensor<?x?xf64>, tensor<?x?xf32>) -> (tensor<?x?xf64>, tensor<?x?xf32>)
  func.return %0 : tensor<?x?xf64>
}

// -----

func.func @complex_type_not_type(%arg0: tensor<1xf64>) -> tensor<1xf64> {
  // expected-error @+1 {{expected non-function type}}
  %0 = stablehlo.complex %arg0, %arg0 : %arg0
  func.return %0 : tensor<1xf64>
}

// -----

func.func @complex_type_not_tensor(%arg0: tensor<1xf64>) -> () {
  // expected-error @+1 {{custom op 'stablehlo.complex' expected tensor with complex element type}}
  %0 = stablehlo.complex %arg0, %arg0 : complex<f64>
  func.return
}

// -----

func.func @complex_type_not_complex(%arg0: tensor<1xf64>) -> () {
  // expected-error @+1 {{custom op 'stablehlo.complex' expected tensor with complex element type}}
  %0 = stablehlo.complex %arg0, %arg0 : tensor<1xf64>
  func.return
}

// -----

func.func @select_type_wrong_type(%arg0: tensor<2x3xi1>, %arg1: tensor<2x3xi32>) -> () {
  // expected-error @+1 {{custom op 'stablehlo.select' expected functional type or list of two types}}
  %0 = stablehlo.select %arg0, %arg1, %arg1 : tensor<2x3xi1>
  func.return %0
}

// -----

func.func @select_type_too_many(%arg0: tensor<2x3xi1>, %arg1: tensor<2x3xi32>) -> () {
  // expected-error @+1 {{custom op 'stablehlo.select' expected functional type or list of two types}}
  %0 = stablehlo.select %arg0, %arg1, %arg1 : tensor<2x3xi1>, tensor<2x3xi32>, tensor<2x3xi32>
  func.return
}

// -----

func.func @tuple_type_mismatch(%arg0: tensor<1xf64>) -> tensor<1xf64> {
  // expected-error @+1 {{custom op 'stablehlo.tuple' expected tuple type}}
  %0 = stablehlo.tuple %arg0, %arg1 : tensor<1xf64>, tensor<1xf32>
  func.return %0 : tensor<1xf64>
}

// -----

func.func @tuple_type_mismatch(%arg0: tensor<1xf64>) -> tensor<1xf64> {
  // expected-error @+1 {{expected '->' in function type}}
  %0 = stablehlo.tuple %arg0, %arg0 : (tensor<1xf64>, tensor<1xf64>)
  func.return %0 : tensor<1xf64>
}

// -----

func.func @tuple_count_mismatch(%arg0: tensor<1xf64>) -> tensor<1xf64> {
  // expected-error @+1 {{custom op 'stablehlo.tuple' 2 operands present, but expected 1}}
  %0 = stablehlo.tuple %arg0, %arg0 : tuple<tensor<1xf64>>
  func.return %0 : tensor<1xf64>
}

// -----

func.func @pairwise_count_mismatch(%arg0: tensor<1xf64>) -> tensor<1xf64> {
  // expected-error @+1 {{custom op 'stablehlo.optimization_barrier' 2 operands present, but expected 1}}
  %0 = stablehlo.optimization_barrier %arg0, %arg0 : tensor<1xf64>
  func.return %0 : tensor<1xf64>
}

// -----

func.func @pairwise_type_not_list(%arg0: tensor<1xf64>) -> tensor<1xf64> {
  // expected-error @+2 {{expected non-function type}}
  // expected-error @+1 {{custom op 'stablehlo.optimization_barrier' expected type list}}
  %0 = stablehlo.optimization_barrier %arg0, %arg0 : %arg0
  func.return %0 : tensor<1xf64>
}

// -----

func.func @one_result_type(%arg0: tensor<1xf64>) -> tensor<1xf64> {
  // expected-error @+1 {{expected non-function type}}
  %0 = stablehlo.abs %arg0 : %arg0
  func.return %0 : tensor<1xf64>
}

// -----

func.func @precision_missing_keyword(%arg0: tensor<2x2xi32>, %arg1: tensor<2x2xi32>) -> () {
  // expected-error @+1 {{custom op 'stablehlo.dot' expected 'precision'}}
  %0 = stablehlo.dot %arg0, %arg1, [HIGH] : (tensor<2x2xi32>, tensor<2x2xi32>) -> tensor<2x2xi32>
  func.return
}

// -----

func.func @precision_missing_equals(%arg0: tensor<2x2xi32>, %arg1: tensor<2x2xi32>) -> () {
  // expected-error @+1 {{expected '='}}
  %0 = stablehlo.dot %arg0, %arg1, precision [HIGH] : (tensor<2x2xi32>, tensor<2x2xi32>) -> tensor<2x2xi32>
  func.return
}

// -----

func.func @precision_invalid_enum(%arg0: tensor<2x2xi32>, %arg1: tensor<2x2xi32>) -> () {
  // expected-error @+2 {{custom op 'stablehlo.dot' expected valid keyword}}
  // expected-error @+1 {{custom op 'stablehlo.dot' failed to parse StableHLO_PrecisionAttr parameter 'value' which is to be a `::mlir::stablehlo::Precision`}}
  %0 = stablehlo.dot %arg0, %arg1, precision = [%arg0] : (tensor<2x2xi32>, tensor<2x2xi32>) -> tensor<2x2xi32>
  func.return
}

// -----

func.func @precision_invalid_enum_value(%arg0: tensor<2x2xi32>, %arg1: tensor<2x2xi32>) -> () {
  // expected-error @+2 {{custom op 'stablehlo.dot' failed to parse StableHLO_PrecisionAttr parameter 'value' which is to be a `::mlir::stablehlo::Precision`}}
  // expected-error @+1 {{custom op 'stablehlo.dot' expected ::mlir::stablehlo::Precision to be one of: DEFAULT, HIGH, HIGHEST}}
  %0 = stablehlo.dot %arg0, %arg1, precision = [NOT_AN_ENUM] : (tensor<2x2xi32>, tensor<2x2xi32>) -> tensor<2x2xi32>
  func.return
}

// -----

func.func @precision_invalid_array(%arg0: tensor<2x2xi32>, %arg1: tensor<2x2xi32>) -> () {
  // expected-error @+1 {{expected '['}}
  %0 = stablehlo.dot %arg0, %arg1, precision = {} : (tensor<2x2xi32>, tensor<2x2xi32>) -> tensor<2x2xi32>
  func.return
}

// -----

func.func @reduce_precision_not_literal(%arg0: tensor<3x4xf32>) -> (tensor<3x4xf32>) {
  // expected-error @+1 {{custom op 'stablehlo.reduce_precision' expected valid keyword}}
  %0 = stablehlo.reduce_precision %arg0, format = "e2m2" : tensor<3x4xf32>
  func.return %0 : tensor<?x?xf64>
}

// -----

func.func @reduce_precision_no_em(%arg0: tensor<3x4xf32>) -> (tensor<3x4xf32>) {
  // expected-error @+1 {{custom op 'stablehlo.reduce_precision' expected exponent mantissa in format e#m#, saw z4f2}}
  %0 = stablehlo.reduce_precision %arg0, format = z4f2 : tensor<3x4xf32>
  func.return %0 : tensor<?x?xf64>
}

// -----

func.func @reduce_precision_em_order(%arg0: tensor<3x4xf32>) -> (tensor<3x4xf32>) {
  // expected-error @+1 {{custom op 'stablehlo.reduce_precision' expected exponent mantissa in format e#m#, saw m2e2}}
  %0 = stablehlo.reduce_precision %arg0, format = m2e2 : tensor<3x4xf32>
  func.return %0 : tensor<?x?xf64>
}

// -----

func.func @reduce_precision_no_e_num(%arg0: tensor<3x4xf32>) -> (tensor<3x4xf32>) {
  // expected-error @+1 {{custom op 'stablehlo.reduce_precision' expected exponent mantissa in format e#m#, saw em2}}
  %0 = stablehlo.reduce_precision %arg0, format = em2 : tensor<3x4xf32>
  func.return %0 : tensor<?x?xf64>
}

// -----

func.func @reduce_precision_overflow_int32_e(%arg0: tensor<3x4xf32>) -> (tensor<3x4xf32>) {
  // expected-error @+1 {{custom op 'stablehlo.reduce_precision' unable to parse exponent '2147483648'}}
  %0 = stablehlo.reduce_precision %arg0, format = e2147483648m1 : tensor<3x4xf32>
  func.return %0 : tensor<?x?xf64>
}

// -----

func.func @reduce_precision_overflow_int32_m(%arg0: tensor<3x4xf32>) -> (tensor<3x4xf32>) {
  // expected-error @+1 {{custom op 'stablehlo.reduce_precision' unable to parse mantissa '2147483648'}}
  %0 = stablehlo.reduce_precision %arg0, format = e1m2147483648 : tensor<3x4xf32>
  func.return %0 : tensor<?x?xf64>
}
<<<<<<< HEAD
=======

// -----

func.func @variadic_with_attr_no_comma(%arg0: tensor<4x1xf32>, %arg1: tensor<4x2xf32>) -> () {
  // expected-error @+1 {{expected ','}}
  %0 = stablehlo.concatenate %arg0, %arg1 dim = 1 : (tensor<4x1xf32>, tensor<4x2xf32>) -> tensor<4x3xf32> 
  func.return
}

// -----

func.func @variadic_with_attr_no_comma_no_dim(%arg0: tensor<4x1xf32>, %arg1: tensor<4x2xf32>) -> () {
  // expected-error @+1 {{expected ','}}
  %0 = stablehlo.concatenate %arg0, %arg1: (tensor<4x1xf32>, tensor<4x2xf32>) -> tensor<4x3xf32> 
  func.return
}

// -----

func.func @variadic_with_attr_no_dim(%arg0: tensor<4x1xf32>, %arg1: tensor<4x2xf32>) -> (tensor<3x4xf32>) {
  // expected-error @+1 {{custom op 'stablehlo.concatenate' expected 'dim'}}
  %0 = stablehlo.concatenate %arg0, %arg1, : (tensor<4x1xf32>, tensor<4x2xf32>) -> tensor<4x3xf32> 
  func.return
}

// -----

func.func @variadic_with_attr_no_operands() -> () {
  // expected-error @+1 {{'stablehlo.concatenate' op expected 1 or more operands, but found 0}}
  %0 = stablehlo.concatenate dim = 0 : () -> (tensor<2xf32>)
  func.return
}
>>>>>>> 67a41fca
<|MERGE_RESOLUTION|>--- conflicted
+++ resolved
@@ -215,8 +215,6 @@
   %0 = stablehlo.reduce_precision %arg0, format = e1m2147483648 : tensor<3x4xf32>
   func.return %0 : tensor<?x?xf64>
 }
-<<<<<<< HEAD
-=======
 
 // -----
 
@@ -249,4 +247,3 @@
   %0 = stablehlo.concatenate dim = 0 : () -> (tensor<2xf32>)
   func.return
 }
->>>>>>> 67a41fca
